--- conflicted
+++ resolved
@@ -239,14 +239,9 @@
   version: 2
   commit:
     jobs:
-<<<<<<< HEAD
       - test
       - test_installation
-=======
-      - python3_test
-      - python3_install
       - documentation
->>>>>>> 4782b110
   nightly:
     triggers:
       - schedule:
