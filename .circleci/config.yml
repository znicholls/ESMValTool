---
version: 2
jobs:
  python3_test:
    # Run Python 3 tests
    working_directory: /python3_test
    docker:
      - image: continuumio/miniconda3
    steps:
      - checkout
      - run:
          command: |
            apt update && apt -y install build-essential gfortran julia
            # Create a file to checksum as cache key
            date --rfc-3339 date > cache_key.txt
            cat environment.yml >> cache_key.txt
            cat esmvaltool/install/R/r_requirements.txt >> cache_key.txt
      - restore_cache:
          key: deps3-{{ .Branch }}-{{ checksum "cache_key.txt" }}
      - run:
          # Update/Create Conda Environment
          command: |
            . /opt/conda/etc/profile.d/conda.sh
            conda update -y conda
            conda env update
            conda activate esmvaltool
            Rscript esmvaltool/install/R/setup.R
      - save_cache:
          key: deps3-{{ .Branch }}-{{ checksum "cache_key.txt" }}
          paths:
            - "/opt/conda/envs/esmvaltool"
      - run:
          # Activate Conda environment and run tests
          command: |
            . /opt/conda/etc/profile.d/conda.sh
            conda activate esmvaltool
            python setup.py test
      - store_test_results:
          path: test-reports/
      - store_artifacts:
          path: test-reports/

<<<<<<< HEAD
  python2_test:
    # Run Python 2 tests
    working_directory: /python2_test
    docker:
      - image: continuumio/miniconda3
    steps:
      - checkout
      - run:
          command: |
            apt update && apt -y install build-essential gfortran julia
            # Create a file to checksum as cache key
            date --rfc-3339 date > cache_key.txt
            cat environment.yml >> cache_key.txt
            cat esmvaltool/install/R/r_requirements.txt >> cache_key.txt
      - restore_cache:
          key: deps2-{{ .Branch }}-{{ checksum "cache_key.txt" }}
      - run:
          # Update/Create Conda Environment
          command: |
            . /opt/conda/etc/profile.d/conda.sh
            conda update -y conda
            if ! test -d "/opt/conda/envs/esmvaltool"; then
              conda create -y --name esmvaltool python=2
            fi
            conda env update
            conda activate esmvaltool
            Rscript esmvaltool/install/R/setup.R
      - save_cache:
          key: deps2-{{ .Branch }}-{{ checksum "cache_key.txt" }}
          paths:
            - "/opt/conda/envs/esmvaltool"
      - run:
          # Activate Conda environment and run tests
          command: |
            . /opt/conda/etc/profile.d/conda.sh
            conda activate esmvaltool
            python setup.py test
      - store_test_results:
          path: test-reports/
      - store_artifacts:
          path: test-reports/

=======
>>>>>>> 9dcc9ef6
  python3_install:
    # Test Python 3 installation
    working_directory: /python3_install
    docker:
      - image: continuumio/miniconda3
    steps:
      - checkout
      - run:
          command: |
            . /opt/conda/etc/profile.d/conda.sh
            set -x
            mkdir /logs
            # Install
            apt update > /logs/apt.txt 2>&1
            apt -y install build-essential gfortran julia >> /logs/apt.txt 2>&1
            conda update -y conda > /logs/conda.txt 2>&1
            conda env update >> /logs/conda.txt 2>&1
            set +x; conda activate esmvaltool; set -x
            pip install . > /logs/install.txt 2>&1
            Rscript ./esmvaltool/install/R/setup.R > /logs/R_install.txt 2>&1
            # Log versions
            dpkg -l > /logs/versions.txt
            conda env export > /logs/environment.yml
            pip freeze > /logs/requirements.txt
            # Test installation
            python setup.py test --installation
            esmvaltool -h
            ncl -V
      - store_artifacts:
          path: /logs
      - store_artifacts:
          path: test-reports/
      - store_test_results:
          path: test-reports/
      - run:
          when: always
          command: |
            pip install codacy-coverage
            python-codacy-coverage -r test-reports/python3/coverage.xml

<<<<<<< HEAD
  python2_install:
    # Test Python 2 installation
    working_directory: /python2_install
    docker:
      - image: continuumio/miniconda3
    steps:
      - checkout
      - run:
          command: |
            . /opt/conda/etc/profile.d/conda.sh
            set -x
            mkdir /logs
            # Install
            apt update > /logs/apt.txt 2>&1
            apt -y install build-essential gfortran julia >> /logs/apt.txt 2>&1
            conda update -y conda > /logs/conda.txt 2>&1
            conda create -y --name esmvaltool python=2 > /logs/conda.txt 2>&1
            conda env update >> /logs/conda.txt 2>&1
            set +x; conda activate esmvaltool; set -x
            pip install . > /logs/install.txt 2>&1
            Rscript ./esmvaltool/install/R/setup.R > /logs/R_install.txt 2>&1
            # Log versions
            dpkg -l > /logs/versions.txt
            conda env export > /logs/environment.yml
            pip freeze > /logs/requirements.txt
            # Test installation
            python setup.py test --installation
            esmvaltool -h
            ncl -V
      - store_artifacts:
          path: /logs

=======
>>>>>>> 9dcc9ef6
  develop:
    # Test development installation
    working_directory: /develop
    docker:
      - image: continuumio/miniconda3
    steps:
      - checkout
      - run:
          command: |
            . /opt/conda/etc/profile.d/conda.sh
            set -x
            mkdir /logs
            # Install
            apt update > /logs/apt.txt 2>&1
            apt -y install build-essential gfortran julia >> /logs/apt.txt 2>&1
            conda update -y conda > /logs/conda.txt 2>&1
            conda env update >> /logs/conda.txt 2>&1
            set +x; conda activate esmvaltool; set -x
            pip install -e .[develop] > /logs/install.txt 2>&1
            Rscript ./esmvaltool/install/R/setup.R > /logs/R_install.txt 2>&1
            # Log versions
            dpkg -l > /logs/versions.txt
            conda env export > /logs/environment.yml
            pip freeze > /logs/requirements.txt
            # Test installation
            esmvaltool -h
            python setup.py test --installation
            ncl -V
      - store_artifacts:
          path: /logs

  doc:
    # Test building documentation
    working_directory: /doc
    docker:
      - image: continuumio/miniconda3
    steps:
      - checkout
      - run:
          command: |
            . /opt/conda/etc/profile.d/conda.sh
            set -x
            mkdir /logs
            # Install
            apt update > /logs/apt.txt 2>&1
            apt -y install build-essential gfortran julia >> /logs/apt.txt 2>&1
            conda update -y conda > /logs/conda.txt 2>&1
            conda env update >> /logs/conda.txt 2>&1
            set +x; conda activate esmvaltool; set -x
            pip install -e .[develop] > /logs/install.txt 2>&1
            # Log versions
            dpkg -l > /logs/versions.txt
            conda env export > /logs/environment.yml
            pip freeze > /logs/requirements.txt
            # Test building documentation
            python setup.py build_sphinx
      - store_artifacts:
          path: /logs

  conda_build:
    # Test conda build
    working_directory: /esmvaltool
    docker:
      - image: continuumio/miniconda3
    steps:
      - checkout
      - run:
          command: |
            . /opt/conda/etc/profile.d/conda.sh
            set -x
            # Install prerequisites
            mkdir /logs
            apt update > /logs/apt.txt 2>&1
            apt -y install build-essential gfortran julia >> /logs/apt.txt 2>&1
            conda update -y conda > /logs/conda_base.txt 2>&1
            conda install -y conda-build conda-verify >> /logs/conda_base.txt 2>&1
            # Log versions
            dpkg -l > /logs/versions.txt
            conda env export -n base > /logs/build_environment.yml
            # Build conda package
            conda build . -c conda-forge -c birdhouse > /logs/build_log.txt
            # Install Python 3 conda package
            conda create -y --name esmvaltool3 > /logs/conda_esmvaltool3.txt 2>&1
            set +x; conda activate esmvaltool3; set -x
            conda install -y esmvaltool --use-local -c conda-forge -c birdhouse
            conda env export > /logs/test_environment3.yml
            esmvaltool -h
      - store_artifacts:
          path: /logs

  conda_install:
    # Test conda package installation
    working_directory: /esmvaltool
    docker:
      - image: continuumio/miniconda3
    steps:
      - run:
          command: |
            . /opt/conda/etc/profile.d/conda.sh
            set -x
            # Install prerequisites
            mkdir /logs
            apt update > /logs/apt.txt 2>&1
            apt -y install build-essential gfortran julia >> /logs/apt.txt 2>&1
            conda update -y conda > /logs/conda.txt 2>&1
            # Create and activate conda environment
            conda create -y --name esmvaltool
            set +x; conda activate esmvaltool; set -x
            # Install
            conda install -y esmvaltool -c esmvalgroup -c conda-forge -c birdhouse
            # Log versions
            conda env export > /logs/environment.yml
            # Test installation
            esmvaltool -h
            ncl -V

  ncl:
    # Test ncl conda package
    working_directory: /ncl
    docker:
      - image: continuumio/miniconda3
    steps:
      - checkout
      - run:
          command: |
            . /opt/conda/etc/profile.d/conda.sh
            set -x
            mkdir /logs
            # Install
            apt update > /logs/apt.txt 2>&1
            apt -y install build-essential gfortran julia >> /logs/apt.txt 2>&1
            conda update -y conda > /logs/conda.txt 2>&1
            conda create -y --name ncl > /logs/conda.txt 2>&1
            set +x; conda activate ncl; set -x
            conda install -y --channel conda-forge ncl >> /logs/conda.txt 2>&1
            # Log versions
            dpkg -l > /logs/versions.txt
            conda env export > /logs/environment.yml
            # Test if NCL installed successfully
            ncl -V
      - store_artifacts:
          path: /logs

workflows:
  version: 2
  commit:
    jobs:
      - python3_test
      - python3_install
  nightly:
    triggers:
      - schedule:
          cron: "0 0 * * *"
          filters:
            branches:
              only:
                - version2_development
                - version2_master
    jobs:
      - python3_test
      - python3_install
      - develop
      - doc
      - conda_build
      - conda_install
      - ncl<|MERGE_RESOLUTION|>--- conflicted
+++ resolved
@@ -40,51 +40,6 @@
       - store_artifacts:
           path: test-reports/
 
-<<<<<<< HEAD
-  python2_test:
-    # Run Python 2 tests
-    working_directory: /python2_test
-    docker:
-      - image: continuumio/miniconda3
-    steps:
-      - checkout
-      - run:
-          command: |
-            apt update && apt -y install build-essential gfortran julia
-            # Create a file to checksum as cache key
-            date --rfc-3339 date > cache_key.txt
-            cat environment.yml >> cache_key.txt
-            cat esmvaltool/install/R/r_requirements.txt >> cache_key.txt
-      - restore_cache:
-          key: deps2-{{ .Branch }}-{{ checksum "cache_key.txt" }}
-      - run:
-          # Update/Create Conda Environment
-          command: |
-            . /opt/conda/etc/profile.d/conda.sh
-            conda update -y conda
-            if ! test -d "/opt/conda/envs/esmvaltool"; then
-              conda create -y --name esmvaltool python=2
-            fi
-            conda env update
-            conda activate esmvaltool
-            Rscript esmvaltool/install/R/setup.R
-      - save_cache:
-          key: deps2-{{ .Branch }}-{{ checksum "cache_key.txt" }}
-          paths:
-            - "/opt/conda/envs/esmvaltool"
-      - run:
-          # Activate Conda environment and run tests
-          command: |
-            . /opt/conda/etc/profile.d/conda.sh
-            conda activate esmvaltool
-            python setup.py test
-      - store_test_results:
-          path: test-reports/
-      - store_artifacts:
-          path: test-reports/
-
-=======
->>>>>>> 9dcc9ef6
   python3_install:
     # Test Python 3 installation
     working_directory: /python3_install
@@ -125,41 +80,6 @@
             pip install codacy-coverage
             python-codacy-coverage -r test-reports/python3/coverage.xml
 
-<<<<<<< HEAD
-  python2_install:
-    # Test Python 2 installation
-    working_directory: /python2_install
-    docker:
-      - image: continuumio/miniconda3
-    steps:
-      - checkout
-      - run:
-          command: |
-            . /opt/conda/etc/profile.d/conda.sh
-            set -x
-            mkdir /logs
-            # Install
-            apt update > /logs/apt.txt 2>&1
-            apt -y install build-essential gfortran julia >> /logs/apt.txt 2>&1
-            conda update -y conda > /logs/conda.txt 2>&1
-            conda create -y --name esmvaltool python=2 > /logs/conda.txt 2>&1
-            conda env update >> /logs/conda.txt 2>&1
-            set +x; conda activate esmvaltool; set -x
-            pip install . > /logs/install.txt 2>&1
-            Rscript ./esmvaltool/install/R/setup.R > /logs/R_install.txt 2>&1
-            # Log versions
-            dpkg -l > /logs/versions.txt
-            conda env export > /logs/environment.yml
-            pip freeze > /logs/requirements.txt
-            # Test installation
-            python setup.py test --installation
-            esmvaltool -h
-            ncl -V
-      - store_artifacts:
-          path: /logs
-
-=======
->>>>>>> 9dcc9ef6
   develop:
     # Test development installation
     working_directory: /develop
