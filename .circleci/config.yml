--- conflicted
+++ resolved
@@ -22,13 +22,9 @@
             conda update -y conda
             conda env update
             conda activate esmvaltool
-<<<<<<< HEAD
             # Install missing r-yaml and r-lintr
-            conda install -c conda-forge -yS r-yaml
-            conda install -c conda-forge -yS r-lintr=1.0.2
-=======
-            Rscript esmvaltool/install/R/setup_lintr.R
->>>>>>> fb267b61
+            Rscript esmvaltool/install/R/setup_devutils.R
+            # Run tests
             python setup.py test
       - save_cache:
           key: test-{{ .Branch }}-{{ checksum "cache_key.txt" }}
