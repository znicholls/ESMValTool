---
version: 2
jobs:
  python3_test:
    # Run Python 3 tests
    working_directory: /python3_test
    docker:
      - image: continuumio/miniconda
    steps:
      - checkout
      - run:
          command: |
            apt-get update -y && apt-get install -y build-essential gfortran
            # Create a file to checksum as cache key
            date --rfc-3339 date > cache_key.txt
            cat environment.yml >> cache_key.txt
            cat esmvaltool/R/r_requirements.txt >> cache_key.txt
      - restore_cache:
          key: deps3-{{ .Branch }}-{{ checksum "cache_key.txt" }}
      - run:
          # Update/Create Conda Environment
          command: |
            conda update -y conda
            if ! test -d "/opt/conda/envs/esmvaltool"; then
              conda create -y --name esmvaltool python=3
            fi
            conda env update --name esmvaltool
            source activate esmvaltool
            Rscript esmvaltool/R/setup.R
      - save_cache:
          key: deps3-{{ .Branch }}-{{ checksum "cache_key.txt" }}
          paths:
            - "/opt/conda/envs/esmvaltool"
      - run:
          # Activate Conda environment and run tests
          command: |
            source activate esmvaltool
            python setup.py test
      - store_test_results:
          path: test-reports/
      - store_artifacts:
          path: test-reports/
      - run:
          # Upload Python 3 test coverage to codacy, even when the actual
          # running of the tests fails.
          when: always
          command: |
            pip install codacy-coverage
            python-codacy-coverage -r test-reports/python3/coverage.xml

  python2_test:
    # Run Python 2 tests
    working_directory: /python2_test
    docker:
      - image: continuumio/miniconda
    steps:
      - checkout
      - run:
          command: |
            apt-get update -y && apt-get install -y build-essential gfortran
            # Create a file to checksum as cache key
            date --rfc-3339 date > cache_key.txt
            cat environment.yml >> cache_key.txt
            cat esmvaltool/R/r_requirements.txt >> cache_key.txt
      - restore_cache:
          key: deps2-{{ .Branch }}-{{ checksum "cache_key.txt" }}
      - run:
          # Update/Create Conda Environment
          command: |
            conda update -y conda
            if ! test -d "/opt/conda/envs/esmvaltool"; then
              conda create -y --name esmvaltool python=2
            fi
            conda env update --name esmvaltool
            source activate esmvaltool
            Rscript esmvaltool/R/setup.R
      - save_cache:
          key: deps2-{{ .Branch }}-{{ checksum "cache_key.txt" }}
          paths:
            - "/opt/conda/envs/esmvaltool"
      - run:
          # Activate Conda environment and run tests
          command: |
            source activate esmvaltool
            python setup.py test
      - store_test_results:
          path: test-reports/
      - store_artifacts:
          path: test-reports/

  python3_install:
    # Test Python 3 installation
    working_directory: /python3_install
    docker:
      - image: continuumio/miniconda
    steps:
      - checkout
      - run:
          command: |
            set -x
            mkdir /logs
            # Install
            apt-get update > /logs/apt.txt 2>&1
            apt-get install -y build-essential gfortran >> /logs/apt.txt 2>&1
            conda update -y conda > /logs/conda.txt 2>&1
            conda create -y --name esmvaltool python=3 > /logs/conda.txt 2>&1
            conda env update --name esmvaltool >> /logs/conda.txt 2>&1
            set +x
            source activate esmvaltool
            set -x
            pip install . > /logs/install.txt 2>&1
            Rscript ./esmvaltool/install/R/setup.R > /logs/R_install.txt 2>&1
            # Log versions
            dpkg -l > /logs/versions.txt
            conda env export > /logs/environment.yml
            pip freeze > /logs/requirements.txt
            # Test installation
            python setup.py test --installation
            esmvaltool -h
            ncl -V
      - store_artifacts:
          path: /logs

  python2_install:
    # Test Python 2 installation
    working_directory: /python2_install
    docker:
      - image: continuumio/miniconda
    steps:
      - checkout
      - run:
          command: |
            set -x
            mkdir /logs
            # Install
            apt-get update > /logs/apt.txt 2>&1
            apt-get install -y build-essential gfortran >> /logs/apt.txt 2>&1
            conda update -y conda > /logs/conda.txt 2>&1
            conda create -y --name esmvaltool python=2 > /logs/conda.txt 2>&1
            conda env update --name esmvaltool >> /logs/conda.txt 2>&1
            set +x
            source activate esmvaltool
            set -x
            pip install . > /logs/install.txt 2>&1
            Rscript ./esmvaltool/install/R/setup.R > /logs/R_install.txt 2>&1
            # Log versions
            dpkg -l > /logs/versions.txt
            conda env export > /logs/environment.yml
            pip freeze > /logs/requirements.txt
            # Test installation
            python setup.py test --installation
            esmvaltool -h
            ncl -V
      - store_artifacts:
          path: /logs

  develop:
    # Test development installation
    working_directory: /develop
    docker:
      - image: continuumio/miniconda
    steps:
      - checkout
      - run:
          command: |
            set -x
            mkdir /logs
            # Install
            apt-get update > /logs/apt.txt 2>&1
            apt-get install -y build-essential >> /logs/apt.txt 2>&1
            conda update -y conda > /logs/conda.txt 2>&1
            conda create -y --name esmvaltool python=3 > /logs/conda.txt 2>&1
            conda env update --name esmvaltool >> /logs/conda.txt 2>&1
            set +x
            source activate esmvaltool
            set -x
            pip install -e .[develop] > /logs/install.txt 2>&1
            Rscript ./esmvaltool/install/R/setup.R > /logs/R_install.txt 2>&1
            # Log versions
            dpkg -l > /logs/versions.txt
            conda env export > /logs/environment.yml
            pip freeze > /logs/requirements.txt
            # Test installation
            esmvaltool -h
            python setup.py test --installation
            ncl -V
      - store_artifacts:
          path: /logs

  doc:
    # Test building documentation
    working_directory: /doc
    docker:
      - image: continuumio/miniconda
    steps:
      - checkout
      - run:
          command: |
            set -x
            mkdir /logs
            # Install
            apt-get update > /logs/apt.txt 2>&1
            apt-get install -y build-essential >> /logs/apt.txt 2>&1
            # TODO: change to Python 3 once issue #218 is fixed.
            conda update -y conda > /logs/conda.txt 2>&1
            conda create -y --name esmvaltool python=2 > /logs/conda.txt 2>&1
            conda env update --name esmvaltool >> /logs/conda.txt 2>&1
            set +x
            source activate esmvaltool
            set -x
            pip install -e .[develop] > /logs/install.txt 2>&1
            # Log versions
            dpkg -l > /logs/versions.txt
            conda env export > /logs/environment.yml
            pip freeze > /logs/requirements.txt
            # Test building documentation
            python setup.py build_sphinx
      - store_artifacts:
          path: /logs

  conda_build:
    # Test conda build
    working_directory: /esmvaltool
    docker:
      - image: continuumio/miniconda
    steps:
      - checkout
      - run:
          command: |
            set -x
            # Install prerequisites
            mkdir /logs
            apt-get update > /logs/apt.txt 2>&1
            apt-get install -y build-essential >> /logs/apt.txt 2>&1
            conda update -y conda > /logs/conda_base.txt 2>&1
            conda install -y conda-build >> /logs/conda_base.txt 2>&1
            # Log versions
            dpkg -l > /logs/versions.txt
            conda env export -n base > /logs/build_environment.yml
            # Build conda package
            conda build . -c conda-forge -c birdhouse > /logs/build_log.txt
            # Install Python 3 conda package
            conda create -y --name esmvaltool3 python=3 > /logs/conda_esmvaltool3.txt 2>&1
            set +x; source activate esmvaltool3; set -x
            conda install -y esmvaltool --use-local -c conda-forge -c birdhouse
            conda env export > /logs/test_environment3.yml
            esmvaltool -h
            set +x; source deactivate; set -x
            # Install Python 2 conda package
            conda create -y --name esmvaltool2 python=2 > /logs/conda_esmvaltool2.txt 2>&1
            set +x; source activate esmvaltool2; set -x
            conda install -y esmvaltool --use-local -c conda-forge -c birdhouse
            conda env export > /logs/environment2.yml
            esmvaltool -h
            set +x; source deactivate; set -x
      - store_artifacts:
          path: /logs

  conda_install:
    # Test conda package installation
    working_directory: /esmvaltool
    docker:
      - image: continuumio/miniconda
    steps:
      - run:
          command: |
            set -x
            # Install prerequisites
            mkdir /logs
            apt-get update > /logs/apt.txt 2>&1
            apt-get install -y build-essential >> /logs/apt.txt 2>&1
            conda update -y conda > /logs/conda.txt 2>&1
            # Create and activate conda environment
            conda create -y --name esmvaltool python=3
            set +x; source activate esmvaltool; set -x
            # Install
            conda install -y esmvaltool -c esmvalgroup -c conda-forge -c birdhouse
            # Log versions
            conda env export > /logs/environment.yml
            # Test installation
            esmvaltool -h
            ncl -V

  ncl:
    # Test ncl conda package
    working_directory: /ncl
    docker:
      - image: continuumio/miniconda
    steps:
      - checkout
      - run:
          command: |
            set -x
            mkdir /logs
            # Install
            apt-get update > /logs/apt.txt 2>&1
            apt-get install -y build-essential >> /logs/apt.txt 2>&1
            conda update -y conda > /logs/conda.txt 2>&1
            conda create -y --name ncl > /logs/conda.txt 2>&1
            set +x
            source activate ncl
            set -x
            conda install -y --channel conda-forge ncl >> /logs/conda.txt 2>&1
            # Log versions
            dpkg -l > /logs/versions.txt
            conda env export > /logs/environment.yml
            # Test if NCL installed successfully
            ncl -V
      - store_artifacts:
          path: /logs

workflows:
  version: 2
  commit:
    jobs:
      - python3_test
      - python2_test
      - python3_install
<<<<<<< HEAD
=======

>>>>>>> 73f92dd5
  nightly:
    triggers:
      - schedule:
          cron: "0 0 * * *"
          filters:
            branches:
              only:
                - version2_development
                - version2_master
    jobs:
      - python3_test
      - python2_test
      - python3_install
      - python2_install
      - develop
      - doc
      - conda_build
      - conda_install
      - ncl<|MERGE_RESOLUTION|>--- conflicted
+++ resolved
@@ -316,10 +316,6 @@
       - python3_test
       - python2_test
       - python3_install
-<<<<<<< HEAD
-=======
-
->>>>>>> 73f92dd5
   nightly:
     triggers:
       - schedule:
