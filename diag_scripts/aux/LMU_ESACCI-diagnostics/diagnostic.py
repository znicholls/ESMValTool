"""
Basic implementation for diagnostics into ESMValTool
"""
# used modules
import numpy as np
import os
# import matplotlib
import matplotlib.pyplot as plt
import matplotlib.cm as cm
import matplotlib.dates as mdates
# from netCDF4 import Dataset

# global installation
from geoval.core.data import GeoData
from geoval.core.mapping import SingleMap
import extended_data
from esmval_lib import ESMValProject
from ESMValMD import ESMValMD
# from GeoData_mapping import *

# import ConfigParser
import csv
import imp
import shapefile as shp
import glob
import math
import tempfile
import datetime
# from dateutil.relativedelta import relativedelta
# import subprocess
# import fnmatch

from scipy import stats
from cdo import Cdo

# All packages checked

# ignored GLOBAL values:
# * verbosity_level
# * exit_on_warning
# * debuginfo

# * max_data_filesize
# * max_data_blocksize

# * write_plots
# * write_netcdf
# * write_plot_vars

# * force_processing


class Diagnostic(object):
    """
    Basic class to implement any kind of diagnostic
    """

    def __init__(self, **kwargs):
        super(Diagnostic, self).__init__(**kwargs)
        """
        Default values to experiment with the diagnostics
        """
        self._project_info = {}
        self._mod_type = 'model'
        self._ref_type = 'reference'
        self._plot_dir = '.' + os.sep
        self._work_dir = '.' + os.sep

        self._vartype = 'some variable'  # default value as there must be one
        self.output_type = 'png'  # default ouput file type
        self.overview = False
        self._regions = None
        self._changed = False

        self._basetags = []

    def _get_output_rootname(self):
        """
        get unique output filename as function of model name
        and observation name
        """

        name_parts = self._mod_file.split("/")[-1].split(".")[0].split("_")
        self.modname = "_".join(name_parts[i] for i in [0, 3, 2, 4])
        self.refname = "ESACCI"  # self._ref_type

        return self._plot_dir + os.sep + self._vartype.replace(" ", "_") + \
            '_' + self.refname + '_' + self.modname

    def set_info(self, project_info, model, var, ref_file, mod_file, cfg):
        """
        gather information for diagnostic
        """

        def getVarFromFile(filename):
            """
            routine to read cfg file
            """
            f = open(filename)
            self.cfg = imp.load_source('cfg', '', f)
            f.close()

        getVarFromFile(cfg)

        self._project_info = project_info

# A_laue_ax+
#        self._plot_dir=project_info.get('GLOBAL')['plot_dir']
        E = ESMValProject(project_info)
        plot_dir = E.get_plot_dir()
        diag_script = E.get_diag_script_name()
        plot_dir = plot_dir + os.sep + diag_script + os.sep
        E.ensure_directory(plot_dir)
        self._plot_dir = plot_dir
        self.E = E
# A_laue_ax-
        self._work_dir = project_info.get('GLOBAL')['wrk_dir']
        self._climo_dir = project_info.get('GLOBAL')['climo_dir']
        self._mod_line = model.split_entries()
        self._field_type = project_info['RUNTIME']['derived_field_type']
        self.var = var
        allvars = [x.var == var for x in project_info['RUNTIME']
                   ['currDiag'].variables]
        whichvar = [i for i, x in enumerate(allvars) if x][0]
        self._ref_type = project_info['RUNTIME']['currDiag']
        self._ref_type = self._ref_type.variables[whichvar].ref_model
        self._mod_type = project_info['RUNTIME']['project']

        self.output_type = project_info['GLOBAL']['output_file_type']

        self._basetags = self._basetags + \
            [x.strip() for x in project_info.get('GLOBAL')['tags']]

        self._basetags = self._basetags + [self.var]

        if var == 'sm':
            self._vartype = 'soil moisture'
            self._ref_file = ref_file
        elif var == 'ts' or var == 'tos':
            self._vartype = 'sea surface temperature'
            self._ref_file = ref_file
        elif var == 'shrubNtreeFrac':
            self._vartype = 'shrub and tree'
            self._ref_file = ref_file
        elif var == 'baresoilFrac':
            self._vartype = 'bare soil'
            self._ref_file = ref_file

            if self.cfg.cmap_globmeants[-3:-1] == "_r":
                self.cfg.cmap_globmeants = self.cfg.cmap_globmeants[:-2]
            else:
                self.cfg.cmap_globmeants = self.cfg.cmap_globmeants + "_r"

        elif var == 'grassNcropFrac':
            self._vartype = 'grass and crop'
            self._ref_file = ref_file
        elif var == 'alb':
            self._vartype = 'albedo'
            self._ref_file = ref_file
        elif var == 'fAPAR':
            self._vartype = 'fAPAR'
            self._ref_file = ref_file
        elif var == 'burntArea':
            self._vartype = 'burned area'
            self._ref_file = ref_file
        else:
            assert False, 'This variable is not implemented yet!'

        self._mod_file = mod_file

        self._get_output_rootname()

        if self.cfg.regionalization:
            self._reg_file = "./diag_scripts/aux" + \
                "/LMU_ESACCI-diagnostics/Shapefiles" + \
                os.sep + self.cfg.shape
            self._load_regionalization_shape()

    def _write_loading_header(self):
        print('*****************************')
        print('Loading data for diagnostics of %s from %s' %
              (self._vartype.upper(), self._mod_file.split(os.sep)[-1]))
        print('*****************************')

    def load_data(self):
        """
        load model and observation data
        actual implementation needs to be part of child class
        """

        self._write_loading_header()

        if not self._changed:
            self._start_time, self._stop_time = None, None

        self._load_observation_data()
        self._load_model_data()

        # compatible time range
        # if self._project_info['RUNTIME']['currDiag'].get_variables()[0] in
        # ['natural_grass', 'managed_grass_and_crops', 'bare_soil', 'shrubs',
        # 'forest','lc'] else "month")
        self._start_time, self._stop_time, self._changed = \
            self._adjust_time_range(scale="month")

        if 'start_year' in self.cfg.__dict__.keys():
            if self.cfg.start_year > self._start_time.year:
                self._start_time = self._start_time.replace(
                    year=self.cfg.start_year, month=01, day=01)
                self._changed = True
        if 'stop_year' in self.cfg.__dict__.keys():
            if self.cfg.stop_year < self._stop_time.year:
                self._stop_time = self._stop_time.replace(
                    year=self.cfg.stop_year, month=12, day=31)
                self._changed = True

        if self._changed and not (self.var in ["baresoilFrac",
                                               "grassNcropFrac",
                                               "shrubNtreeFrac"]):
            # reorganize data
            self._mod_data.apply_temporal_subsetting(
                self._start_time, self._stop_time)
            self._ref_data.apply_temporal_subsetting(
                self._start_time, self._stop_time)

        # compatible spatial masks
        self._check_mask()
        self._ts = [x.date() for x in self._mod_data.date]

        if "climatologies" in self.cfg.__dict__.keys() and \
                self.cfg.climatologies:
            self._mts = list(set([int(x.month) for x in self._ts]))
            if len(self._mts) is not 12:
                self.cfg.climatologies = False
                print('   time series to short; ' +
                      'no calculation of climatologies ...')

        if 'write_preprocessed_data' in self.cfg.__dict__.keys():
            if self.cfg.write_preprocessed_data:
                self._save_p_data()

        self._ts = [x.date() for x in self._mod_data.date]

#        if 'write_preprocessed_data' in self.cfg.__dict__.keys():
#            if self.cfg.write_preprocessed_data:
#                self._save_p_data()

    def _load_regionalization_shape(self):
        """
        loading model data
        """
        assert False, 'This routine needs to be implemented in child class!'

    def _load_model_data(self):
        """
        loading model data
        """
        assert False, 'This routine needs to be implemented in child class!'

    def _load_observation_data(self):
        """
        loading reference data
        """
        assert False, 'This routine needs to be implemented in child class!'

    def _check_mask(self):
        """
        adjusting mask
        """
        assert False, 'This routine needs to be implemented in child class!'

    def _adjust_time_range(self):
        """
        adjusting time range
        """
        assert False, 'This routine needs to be implemented in child class!'

    def run_diagnostic(self):
        """
        run diagnostics
        """
        assert False, 'This routine needs to be implemented in child class!'


class BasicDiagnostics(Diagnostic):
    """
    class to implement basic diagnostics, like e.g. global means,
    global differences, RMSD etc.
    """

    def __init__(self, **kwargs):
        super(BasicDiagnostics, self).__init__(**kwargs)
        self._plot_parameters()

        self.reso = {"lat": 96, "lon": 192}
        # self.reso = {"lat": 6, "lon": 12} #default for testing
        self.resoLUT = {"128-256": "T85",
                        "96-192": "T63",
                        "32-64": "T21",
                        "18-36": "Automatic_Testing",  # only used with testing
                        "6-12": "C_Res_6_12"}

    def _plot_parameters(self):
        """
        set plotting parameters
        could be read in, but I think static is better!
        """

        self.plot_dpi = 300
        self.plot_backend = 'cartopy'

        self.plot_nclasses = 10
        self.plot_cborientation = 'vertical'
        self.plot_cbshow = True
        self.plot_tfont = 14

    def _load_model_data(self):
        """ load model data """
        assert False, 'Not supported without specific varaiable!'

    def _load_observation_data(self):
        """ load obs data """
        assert False, 'Not supported without specific varaiable!'

    def _load_cmip_generic(self, filename, k):
        """
        Parameters
        ----------
        k : str
            key describing which data to load.
            Should be CF convention compliant
        """
# A_laue_ax+
        self.E.add_to_filelist(filename)
# A_laue_ax-
        if '_start_time' in self.__dict__.keys():
            if '_stop_time' in self.__dict__.keys():
                return GeoData(filename, k, read=True,
                               start_time=self._start_time,
                               stop_time=self._stop_time)
            else:
                return GeoData(filename, k, read=True,
                               start_time=self._start_time)
        else:
            if '_stop_time' in self.__dict__.keys():
                return GeoData(filename, k, read=True,
                               stop_time=self._stop_time)
            else:
                return GeoData(filename, k, read=True)

    def _load_cci_generic(self, filename, k):
        """
        Parameters
        ----------
        k : str
            key describing which data to load.
            Should be CF convention compliant
        """
# A_laue_ax+
        self.E.add_to_filelist(filename)
# A_laue_ax-
        if '_start_time' in self.__dict__.keys():
            if '_stop_time' in self.__dict__.keys():
                return GeoData(filename, k, read=True,
                               start_time=self._start_time,
                               stop_time=self._stop_time)
            else:
                return GeoData(filename, k, read=True,
                               start_time=self._start_time)
        else:
            if '_stop_time' in self.__dict__.keys():
                return GeoData(filename, k, read=True,
                               stop_time=self._stop_time)
            else:
                return GeoData(filename, k, read=True)

    def _load_shape_generic(self, filename):
        """
        load the specified shapefile
        """
        return shp.Reader(filename)

    def _check_mask(self):
        """
        mask adjustments
        """
        if isinstance(self._mod_data.data, np.ma.core.MaskedArray):
            if isinstance(self._ref_data.data, np.ma.core.MaskedArray):
                mask = np.logical_or(self._ref_data.data.mask,
                                     self._mod_data.data.mask)
                self._mod_data.data.mask = mask
                self._ref_data.data.mask = mask
                print "both sets have masks, common mask produced"

# A_laue_ax+
                # code.interact(local=locals())
                # open a new netCDF file for writing.
                # ncfile = Dataset('debug.nc','w')
                # create the x and y dimensions.
                # dims = np.shape(mask)
                # nx = dims[2]
                # ny = dims[1]
                # nt = dims[0]
                # ncfile.createDimension('x',nx)
                # ncfile.createDimension('y',ny)
                # ncfile.createDimension('t',nt)
                # first argument is name of variable, second is datatype,
                # third is a tuple with the names of dimensions.
                # data_ref = ncfile.createVariable('data_ref',
                #                                   'i4',('t','y','x'))
                # data_mod = ncfile.createVariable('data_mod',
                #                                   'i4',('t','y','x'))
                # write data to variable.
                # data_ref[:] = self._ref_data.data.mask.astype(int)
                # data_mod[:] = self._mod_data.data.mask.astype(int)
                # close the file.
                # ncfile.close()
# A_laue_ax-

            else:
                self._ref_data.data = np.ma.array(self._ref_data.data)
                self._ref_data.data.mask = self._mod_data.data.mask
                print "model data has mask, common mask produced"
        else:
            if isinstance(self._ref_data.data, np.ma.core.MaskedArray):
                self._mod_data.data = np.ma.array(self._mod_data.data)
                self._mod_data.data.mask = self._ref_data.data.mask
                print "reference data has mask, common mask produced"
            else:
                print "no data have masks"

    def _write_writing_header(self):
        print('*****************************')
        print('Writing diagnostics results for %s' % self._vartype.upper())
        print('*****************************')

    def _write_regionalization_header(self):
        print('*****************************')
        print('Calculating regionalization mask for %s' %
              self.cfg.shape.upper())
        print('*****************************')

    def _load_regionalization_shape(self):
        """ load shape data """
        self._reg_shape = self._load_shape_generic(self._reg_file)

    def write_data(self, plot=True):
        """ write data """

        if self.cfg.regionalization and self._regions is None:
            self._write_regionalization_header()
            self._regions = self._ref_data.get_regions(
                self._reg_shape, self.cfg.shapeNames - 1)
            print("     Region names: " + ", ".join(self._regions.keys()))

        self._write_writing_header()

        if '_gmd_data' in self.__dict__.keys():
            self._plot_global_mean_difference()
            if self.cfg.regionalization:
                self._gmd_data.get_shape_statistics(self._regions)
                self._write_shape_statistics(
                    self._gmd_data.regionalized, 'gmd',
                    self.refname + '_' + self.modname)
        else:
            print 'No mean difference to plot!'
        if '_gmt_r_data' in self.__dict__.keys():
            self._plot_global_mean_timeseries(self.refname)
            if self.cfg.regionalization:
                self._gmt_r_data.get_shape_statistics(self._regions)
                self._write_shape_statistics(
                    self._gmt_r_data.regionalized, 'gmt', self.refname)
        else:
            print 'No reference mean timeseries to plot!'
        if '_gmt_m_data' in self.__dict__.keys():
            self._plot_global_mean_timeseries(self.modname)
            if self.cfg.regionalization:
                self._gmt_m_data.get_shape_statistics(self._regions)
                self._write_shape_statistics(
                    self._gmt_m_data.regionalized, 'gmt', self.modname)
        else:
            print 'No model mean timeseries to plot!'
        if '_stat_r_data' in self.__dict__.keys():
            self._write_portrait_statistic(self.refname)
        else:
            print 'No reference stats to write!'
        if '_stat_m_data' in self.__dict__.keys():
            self._write_portrait_statistic(self.modname)
        else:
            print 'No model stats to write!'
        if '_KT_corr' in self.__dict__.keys():
            self._plot_trend_corr_maps(self._KT_corr, self._KT_pval)
            if self.cfg.regionalization:
                self._KT_corr.get_shape_statistics(self._regions)
                self._write_shape_statistics(
                    self._KT_corr.regionalized, 'trend_correlation',
                    self.refname + '_' + self.modname)
        else:
            print 'No trend comparison to write!'
        if '_Sr' in self.__dict__.keys():
            self._plot_trend_maps(self._Sr, self._Pr, self.refname)
            if self.cfg.regionalization:
                self._Sr.get_shape_statistics(self._regions)
                self._write_shape_statistics(
                    self._Sr.regionalized, 'trend', self.refname)
        else:
            print 'No reference trend to write!'
        if '_Sm' in self.__dict__.keys():
            self._plot_trend_maps(self._Sm, self._Pm, self.modname)
            if self.cfg.regionalization:
                self._Sm.get_shape_statistics(self._regions)
                self._write_shape_statistics(
                    self._Sm.regionalized, 'trend', self.modname)
        else:
            print 'No model trend to write!'

        if '_stat_m_data' in self.__dict__.keys() and \
                '_stat_r_data' in self.__dict__.keys():
            if self.cfg.portrait:
                self.overview = True
                self._plot_portrait_comparison(self.refname, self.modname)
            else:
                print 'No portrait comparison to write!'
        else:
            print 'No portrait comparison to write!'

        if '_climstat_r_data' in self.__dict__.keys():
            self._write_climatologies_statistic(self.refname)
        else:
            print 'No reference climatologie stats to write!'
        if '_climstat_m_data' in self.__dict__.keys():
            self._write_climatologies_statistic(self.modname)
        else:
            print 'No model climatologie stats to write!'

        if '_clim_m_data' in self.__dict__.keys() and \
                '_clim_r_data' in self.__dict__.keys():
            if self.cfg.climatologies:
                for month in self._mts:
                    self._plot_climatologies(month)
            else:
                print 'No climatologies to write!'
            if self.cfg.hovmoeller:
                self._plot_hovmoeller_like()
            else:
                print 'No climatologies to write!'
        else:
            print 'No climatologies to write!'

    def _adjust_time_range(self, scale="month"):
        """
        restrict data to common time
        currently only works for full months, maybe implement switch
        """

        changed = True

        if scale == "month":
            ref_start = self._ref_data.date[0]
            ref_stop = self._ref_data.date[-1]
            mod_start = self._mod_data.date[0]
            mod_stop = self._mod_data.date[-1]

            if ref_start == mod_start and ref_stop == mod_stop:
                changed = False

            # for monthly data:
            def month_end(dt):
                # Get the next month
                y, m = dt.year, dt.month
                if m == 12:
                    y += 1
                    m = 1
                else:
                    m += 1

                res = dt.replace(year=y,
                                 month=m,
                                 day=1,
                                 hour=0,
                                 minute=0,
                                 second=0) - \
                    datetime.timedelta(seconds=1)
                return res

            def month_start(dt):
                # Get the month before
                y, m = dt.year, dt.month
                if m == 1:
                    y -= 1
                    m = 12
                else:
                    m -= 1

                res = month_end(dt.replace(year=y,
                                           month=m,
                                           day=1)) + \
                    datetime.timedelta(seconds=1)
                return res

            start = month_start(max(ref_start, mod_start))
            stop = month_end(min(ref_stop, mod_stop))

            return start, stop, changed

        elif scale == "year":

            ref_start = self._ref_data.date[0]
            ref_stop = self._ref_data.date[-1]
            mod_start = self._mod_data.date[0]
            mod_stop = self._mod_data.date[-1]

            if ref_start == mod_start and ref_stop == mod_stop:
                changed = False

            # for yearly data:
            def year_end(dt):
                # Get the next year
                y = dt.year
                y += 1

                res = dt.replace(year=y,
                                 month=1,
                                 day=1,
                                 hour=0,
                                 minute=0,
                                 second=0) - \
                    datetime.timedelta(seconds=1)
                return res

            def year_start(dt):
                # Get the year before
                y = dt.year
                y -= 1

                res = year_end(dt.replace(year=y,
                                          month=1,
                                          day=1)) + \
                    datetime.timedelta(seconds=1)
                return res

            start = year_start(max(ref_start, mod_start))
            stop = year_end(min(ref_stop, mod_stop))

            return start, stop, changed

    """
    Diagnostics
    """

    def run_diagnostic(self):
        """
        running the diagnostics
        """

        self._write_basic_diagnostic_header()

        if "globmeants" in self.cfg.__dict__.keys() and self.cfg.globmeants:
            self._global_mean_timeseries(self.refname)
            self._global_mean_timeseries(self.modname)
        if "portrait" in self.cfg.__dict__.keys() and self.cfg.portrait:
            self._portrait_statistic(self.refname)
            self._portrait_statistic(self.modname)
        if "globmeandiff" in self.cfg.__dict__.keys() and \
                self.cfg.globmeandiff:
            self._global_mean_difference()
        if "trend" in self.cfg.__dict__.keys() and self.cfg.trend:
            self._trend_analysis()
        if "climatologies" in self.cfg.__dict__.keys() and \
                self.cfg.climatologies:
            self._climatologies_statistics(self.refname)
            self._climatologies_statistics(self.modname)

    def _write_basic_diagnostic_header(self):
        print('*****************************')
        print('Running diagnostics for %s' % self._vartype.upper())
        print('*****************************')

    def _global_mean_difference(self):
        """ calculating differences of global mean"""

        print('   global mean difference ...')

<<<<<<< HEAD
        self._gmd_data=self._mod_data.copy()
        self._gmd_data.label='global_mean_difference' + ' [' + self._ref_data.label + '-' + self._mod_data.label + ']'
        self._gmd_data.data = (self._mod_data.timmean(return_object=False) -
                               self._ref_data.timmean(return_object=False))
        self._gmdr_data=self._mod_data.copy()
        self._gmdr_data.label='relative_global_mean_difference' + ' [' + self._ref_data.label + '-' + self._mod_data.label + ']'
        self._gmdr_data.data = ((self._mod_data.timmean(return_object=False) -
                                self._ref_data.timmean(return_object=False)) /
                                self._ref_data.timmean(return_object=False))
        self._gmdr_data.unit="-"
            
            
    def _plot_global_mean_difference(self):
=======
        # difference
        self._gmd_data = self._mod_data.copy()
        self._gmd_data.label = 'global_mean_difference' + \
            ' [' + self._ref_data.label + '-' + self._mod_data.label + ']'
        self._gmd_data.data = self._mod_data.timmean(return_object=False) - \
            self._ref_data.timmean(return_object=False)
        self._gmdr_data = self._mod_data.copy()
        self._gmdr_data.label = 'relative_global_mean_difference' + \
            ' [' + self._ref_data.label + '-' + self._mod_data.label + ']'
        self._gmdr_data.data = (self._mod_data.timmean(return_object=False) -
                                self._ref_data.timmean(return_object=False)) /\
            self._ref_data.timmean(return_object=False)
        self._gmdr_data.unit = "-"

    def _plot_global_mean_difference(self, month=None):
>>>>>>> 98173220
        """
        plot global mean difference
        """
        if month is not None:
            monthstr = '_clim_M' + str(month).zfill(2)
            monthtit = ' (' + self._month_i2str(month) + ')'
        else:
            monthstr = ''
            monthtit = ''

        if '_gmdp_data' not in self.__dict__.keys():

            Map = SingleMap(self._gmd_data,
                            backend=self.plot_backend,
                            show_statistic=True,
                            stat_type='mean',
                            savefile=None,
                            ax=None,
                            show_unit=True)
            Map.plot(title=self.modname + " - " + self.refname +
                     ' global mean difference' + monthtit,
                     show_zonal=False,
                     show_histogram=False,
                     show_timeseries=False,
                     nclasses=self.plot_nclasses,
                     colorbar_orientation=self.plot_cborientation,
                     show_colorbar=self.plot_cbshow,
                     cmap='RdBu',
                     vmin=min(self.cfg.mima_globmeandiff),
                     vmax=max(self.cfg.mima_globmeandiff),
                     proj_prop=self.cfg.projection,
                     ctick_prop={'ticks': None, 'labels': None},
                     drawparallels=True,
                     titlefontsize=self.plot_tfont)

            Map.figure.savefig(self._get_output_rootname() + monthstr +
                               '_gmd.' + self.output_type,
                               dpi=self.plot_dpi)

            plt.close()

        else:

            f = plt.figure(figsize=(20, 6))
            ax1 = f.add_subplot(121)
            ax2 = f.add_subplot(122)

            def submap(data, ax, cmap, vmin, vmax,
                       ctick={'ticks': None, 'labels': None}, title="",
                       show_statistic=False):
                Map = SingleMap(data,
                                backend=self.plot_backend,
                                show_statistic=show_statistic,
                                stat_type='mean',
                                savefile=None,
                                ax=ax,
                                show_unit=True)
                Map.plot(title=title,
                         show_zonal=False,
                         show_histogram=False,
                         show_timeseries=False,
                         nclasses=self.plot_nclasses,
                         colorbar_orientation=self.plot_cborientation,
                         show_colorbar=self.plot_cbshow,
                         cmap=cmap,
                         vmin=vmin,
                         vmax=vmax,
                         proj_prop=self.cfg.projection,
                         ctick_prop=ctick,
                         drawparallels=True,
                         titlefontsize=self.plot_tfont)

            submap(self._gmd_data, title="difference",
                   vmin=min(self.cfg.mima_globmeandiff),
                   vmax=max(self.cfg.mima_globmeandiff),
                   ax=ax1, cmap='RdBu', show_statistic=True)
            submap(self._gmdp_data, title="p-value",
                   vmin=0, vmax=1, ax=ax2, cmap='summer')
            f.suptitle(self.modname + " - " + self.refname +
                       " global mean difference and p-value " +
                       "from Student's t-test (for differeing averages)" +
                       monthtit)

            oname = self._get_output_rootname() + monthstr + \
                '_gmd.' + self.output_type
            if os.path.exists(oname):
                os.remove(oname)
            f.savefig(oname, dpi=self.plot_dpi)

            plt.close(f.number)  # close figure for memory reasons!
            del f

        # and

        Map = SingleMap(self._gmdr_data,
                        backend=self.plot_backend,
                        show_statistic=True,
                        stat_type='mean',
                        savefile=None,
                        ax=None,
                        show_unit=True)
        Map.plot(title=self.modname + " - " + self.refname +
                 ' relative global mean difference' + monthtit,
                 show_zonal=False,
                 show_histogram=False,
                 show_timeseries=False,
                 nclasses=self.plot_nclasses,
                 colorbar_orientation=self.plot_cborientation,
                 show_colorbar=self.plot_cbshow,
                 cmap='RdBu',
                 vmin=min(self.cfg.mima_globmeandiff_r),
                 vmax=max(self.cfg.mima_globmeandiff_r),
                 proj_prop=self.cfg.projection,
                 ctick_prop={'ticks': None, 'labels': None},
                 drawparallels=True,
                 titlefontsize=self.plot_tfont)
        if month is not None:
            monthstr = '_clim_M' + str(month).zfill(2)
        else:
            monthstr = ''
        f_name = self._get_output_rootname() + monthstr + \
            '_gmd.' + self.output_type
        Map.figure.savefig(f_name,
                           dpi=self.plot_dpi)

        plt.close()

        ESMValMD("both",
                 f_name,
                 self._basetags + ['gmd', 'basic', self.modname],
                 str('Global mean difference ' +
                     'of the time series between ' + self.modname +
                     ' and ' + self.refname + ' ' + self._vartype + '.'),
                 '#ID' + 'gmd' + self.var)

        # and

        if '_gmt_r_data' in self.__dict__.keys() and \
                '_gmt_m_data' in self.__dict__.keys():

            f = plt.figure(figsize=(20, 12))
            ax1 = f.add_subplot(221)
            ax2 = f.add_subplot(222)
            ax3 = f.add_subplot(223)
            ax4 = f.add_subplot(224)

            def submap_U(data, ax, cmap,
                         ctick={'ticks': None, 'labels': None}):
                Map = SingleMap(data,
                                backend=self.plot_backend,
                                show_statistic=True,
                                stat_type='mean',
                                savefile=None,
                                ax=ax,
                                show_unit=True)
                Map.plot(title=data.label,
                         show_zonal=False,
                         show_histogram=False,
                         show_timeseries=False,
                         nclasses=self.plot_nclasses,
                         colorbar_orientation=self.plot_cborientation,
                         show_colorbar=self.plot_cbshow,
                         cmap=cmap,
                         vmin=min(self.cfg.mima_globmeants),
                         vmax=max(self.cfg.mima_globmeants),
                         proj_prop=self.cfg.projection,
                         ctick_prop=ctick,
                         drawparallels=True,
                         titlefontsize=self.plot_tfont)

            def submap_LL(data, ax, title, cmap,
                          ctick={'ticks': None, 'labels': None}):
                Map = SingleMap(data,
                                backend=self.plot_backend,
                                show_statistic=True,
                                stat_type='mean',
                                savefile=None,
                                ax=ax,
                                show_unit=True)
                Map.plot(title=title,
                         show_zonal=False,
                         show_histogram=False,
                         show_timeseries=False,
                         nclasses=self.plot_nclasses,
                         colorbar_orientation=self.plot_cborientation,
                         show_colorbar=self.plot_cbshow,
                         cmap=cmap,
                         vmin=min(self.cfg.mima_globmeandiff),
                         vmax=max(self.cfg.mima_globmeandiff),
                         proj_prop=self.cfg.projection,
                         ctick_prop=ctick,
                         drawparallels=True,
                         titlefontsize=self.plot_tfont)

            def submap_LR(data, ax, title, cmap,
                          ctick={'ticks': None, 'labels': None}):
                Map = SingleMap(data,
                                backend=self.plot_backend,
                                show_statistic=True,
                                stat_type='mean',
                                savefile=None,
                                ax=ax,
                                show_unit=True)
                Map.plot(title=title,
                         show_zonal=False,
                         show_histogram=False,
                         show_timeseries=False,
                         nclasses=self.plot_nclasses,
                         colorbar_orientation=self.plot_cborientation,
                         show_colorbar=self.plot_cbshow,
                         cmap=cmap,
                         vmin=min(self.cfg.mima_globmeandiff_r),
                         vmax=max(self.cfg.mima_globmeandiff_r),
                         proj_prop=self.cfg.projection,
                         ctick_prop=ctick,
                         drawparallels=True,
                         titlefontsize=self.plot_tfont)

            submap_U(self._gmt_m_data, ax=ax1, cmap=self.cfg.cmap_globmeants)
            submap_U(self._gmt_r_data, ax=ax2, cmap=self.cfg.cmap_globmeants)
            tick_info_LL = np.linspace(
                min(self.cfg.mima_globmeandiff),
                +max(self.cfg.mima_globmeandiff),
                11)
            submap_LL(self._gmd_data, ax=ax3, cmap='RdBu',
                      title="global mean difference \n" +
                      self.modname + " - " + self.refname,
                      ctick={'ticks': tick_info_LL,
                             'labels': np.append(
                                 np.insert(
                                     tick_info_LL.astype('string')[1:10],
                                     0,
                                     '< ' +
                                     str(min(self.cfg.mima_globmeandiff))
                                 ),
                                 '> ' +
                                 str(max(self.cfg.mima_globmeandiff))
                             )})
            tick_info_LR = np.linspace(
                min(self.cfg.mima_globmeandiff_r),
                +max(self.cfg.mima_globmeandiff_r),
                11)
            submap_LR(self._gmdr_data, ax=ax4, cmap='RdBu',
                      title="relative global mean difference \n" +
                      "(" + self.modname + " - " + self.refname + ") / " +
                      self.refname,
                      ctick={'ticks': tick_info_LR,
                             'labels': np.append(
                                 np.insert(
                                     tick_info_LR.astype('string')[1:10],
                                     0,
                                     '< ' +
                                     str(min(self.cfg.mima_globmeandiff_r))
                                 ),
                                 '> ' +
                                 str(max(self.cfg.mima_globmeandiff_r))
                             )})
            f.suptitle("")

            oname = self._get_output_rootname() + monthstr + \
                '_4plots_gmd.' + self.output_type
            if os.path.exists(oname):
                os.remove(oname)
            f.savefig(oname)

            plt.close(f.number)  # close figure for memory reasons!
            del f

            ESMValMD("both",
                     oname,
                     self._basetags + ['4plot', 'basic', self.modname],
                     str('Global mean time series for ' + self.modname +
                         ' and ' + self.refname + ' ' + self._vartype +
                         ' (upper row). Additionally, differences are shown ' +
                         'in the lower row, both in absolute values and ' +
                         'relative to the ' + self.refname + ' data set.'),
                     '#ID' + '4plot' + self.var)

    def _p_stat(self, D, ts):
        """ produce table """
<<<<<<< HEAD
        
        _min_data = D.data.min(axis=(1, 2)).data
        _mean_data = D.fldmean(return_data=False)
        _max_data = D.data.max(axis=(1, 2)).data
        
        D2=D.copy()
        D2.data=D2.data**2
        _std_data = np.sqrt((D2.fldmean(return_data=False) - _mean_data**2))
        
        _cov_data=_std_data/_mean_data
        _count=np.logical_not(D.data.mask).sum(axis=(1,2))

        return(np.vstack((ts, 
=======

        if isinstance(D, GeoData):
            _min_data = D.data.min(axis=(1, 2)).data
            _mean_data = D.fldmean(return_data=False)
            _max_data = D.data.max(axis=(1, 2)).data
            D2 = D.copy()
            D2.data = D2.data**2
            _std_data = np.sqrt((D2.fldmean(return_data=False) -
                                 _mean_data**2))
            _count = np.logical_not(D.data.mask).sum(axis=(1, 2))
        else:
            _min_data = D.min(axis=(1, 2)).data
            _mean_data = D.mean(axis=1).mean(axis=1).data
            _max_data = D.max(axis=(1, 2)).data
            D2 = D.copy()
            D2 = D2**2
            _std_data = np.sqrt(
                (D2.mean(axis=1).mean(axis=1).data - _mean_data**2))
            _count = np.logical_not(D.mask).sum(axis=(1, 2))

        _cov_data = _std_data / _mean_data

        return(np.vstack((ts,
>>>>>>> 98173220
                          _min_data,
                          _mean_data,
                          _max_data,
                          _std_data,
                          _cov_data,
                          _count)))

    def _portrait_statistic(self, name):
        """ calculating basic statistics """

        print('   portrait statistics for ' + name + '...')

        if name == self.refname:
            self._stat_r_data = self._p_stat(self._ref_data, self._ts)

        elif name == self.modname:
            self._stat_m_data = self._p_stat(self._mod_data, self._ts)
        else:
            assert False, 'data not expected'

    def _climatologies_statistics(self, name):
        """ calculating climatology statistics """

        print('   climatologies for ' + name + '...')

        if name == self.refname:
            self._clim_r_data = self._ref_data.get_climatology(
                return_object=True)
            self._climstat_r_data = self._p_stat(self._clim_r_data, self._mts)
        elif name == self.modname:
            self._clim_m_data = self._mod_data.get_climatology(
                return_object=True)
            self._climstat_m_data = self._p_stat(self._clim_m_data, self._mts)
        else:
            assert False, 'data not expected'

    def _write_portrait_statistic(self, name):
        """ writing portrait statistic as csv """
        oname = self._plot_dir + os.sep + \
            self._vartype.replace(" ", "_") + '_' + name + '_stat.csv'
        if os.path.exists(oname):
            os.remove(oname)
        f = open(oname, 'w')
        try:
            writer = csv.writer(f, quoting=csv.QUOTE_NONNUMERIC)
            writer.writerow(
                ('date', 'min', 'mean', 'max', 'sd', 'cov', 'count'))
            writer.writerows(self._stat_r_data.T if name ==
                             self.refname else self._stat_m_data.T)
        finally:
            f.close()

        ESMValMD("xml",
                 oname,
                 self._basetags + ['TimeS', 'stattab', 'basic', name],
                 str('Statistics for ' + name + " " + self._vartype +
                     '. All statistics are based on the time dependent ' +
                     'counts and not normalized.'),
                 '#ID' + 'stattab' + self.var)

    def _write_climatologies_statistic(self, name):
        """ writing portrait statistic as csv """
        oname = self._plot_dir + os.sep + \
            self._vartype.replace(" ", "_") + '_' + name + '_climstat.csv'
        if os.path.exists(oname):
            os.remove(oname)
        f = open(oname, 'w')
        try:
            writer = csv.writer(f, quoting=csv.QUOTE_NONNUMERIC)
            writer.writerow(
                ('month', 'min', 'mean', 'max', 'sd', 'cov', 'count'))
            writer.writerows(self._climstat_r_data.T if name ==
                             self.refname else self._climstat_m_data.T)
        finally:
            f.close()

    def _plot_climatologies(self, month):
        """ plotting 4plots for climatologies/months """

        # save actual status
        gmt_r_save = False
        gmt_m_save = False
        gmd_save = False
        gmdr_save = False
        gmdp_save = False
        ts_save = False
        stat_m_save = False
        stat_r_save = False

        if '_gmt_r_data' in self.__dict__.keys():
            gmt_r_save = True
            _save_gmt_r_data = self._gmt_r_data.copy()
        if '_gmt_m_data' in self.__dict__.keys():
            gmt_m_save = True
            _save_gmt_m_data = self._gmt_m_data.copy()
        if '_gmd_data' in self.__dict__.keys():
            gmd_save = True
            _save_gmd_data = self._gmd_data.copy()
        if '_gmdr_data' in self.__dict__.keys():
            gmdr_save = True
            _save_gmdr_data = self._gmdr_data.copy()
        if '_gmdp_data' in self.__dict__.keys():
            gmdp_save = True
            _save_gmdp_data = self._gmdp_data.copy()
        if '_ts' in self.__dict__.keys():
            ts_save = True
            _save_ts = list(self._ts)
        if '_stat_m_data' in self.__dict__.keys():
            stat_m_save = True
            _save_stat_m_data = self._stat_m_data.copy()
        if '_stat_r_data' in self.__dict__.keys():
            stat_r_save = True
            _save_stat_r_data = self._stat_r_data.copy()

        time_select = self._clim_r_data.get_temporal_mask(
            [month], mtype="monthly")
        cdat = self._clim_r_data.copy()
        cdat._apply_temporal_mask([not t for t in time_select])
#        self._gmt_r_data = self._clim_r_data.copy()
        self._gmt_r_data = cdat.timmean(return_object=True)
        self._gmt_r_data.label = self.refname + \
            ' (' + self._month_i2str(month) + ')'

        time_select = self._clim_m_data.get_temporal_mask(
            [month], mtype="monthly")
        cdat = self._clim_m_data.copy()
        cdat._apply_temporal_mask([not t for t in time_select])
#        self._gmt_m_data = self._clim_m_data.copy()
        self._gmt_m_data = cdat.timmean(return_object=True)
        self._gmt_m_data.label = self.modname + \
            ' (' + self._month_i2str(month) + ')'

        self._gmd_data = self._gmt_m_data.copy()
        self._gmd_data.data = self._gmt_m_data.data - self._gmt_r_data.data

        self._gmdr_data = self._gmt_m_data.copy()
        self._gmdr_data.data = (self._gmt_m_data.data -
                                self._gmt_r_data.data) / self._gmt_r_data.data
        self._gmdr_data.unit = "-"

        self._ts = self._mts
        self._stat_m_data = self._climstat_m_data
        self._stat_r_data = self._climstat_r_data

        if self.cfg.globmeandiff:
            self._gmdp_data = self._gmd_data.copy()
            self._gmdp_data.label = 'p-values for global_mean_difference' + \
                ' [' + self._ref_data.label + '-' + self._mod_data.label + ']'
            sel_month_r = self._ref_data.copy()
            sel_month_m = self._mod_data.copy()
            sel_month_r._apply_temporal_mask(
                self._ref_data.get_temporal_mask([month]))
            sel_month_m._apply_temporal_mask(
                self._mod_data.get_temporal_mask([month]))
            self._gmdp_data.data = np.ma.masked_array(
                stats.ttest_rel(sel_month_m.data,
                                sel_month_r.data, axis=0)[1],
                self._gmd_data.data.mask)
            self._gmdp_data.unit = "-"

        self._plot_global_mean_difference(month=month)

        if month == 12:
            self._plot_portrait_comparison(
                self.refname, self.modname, clim=True)

        # clean-up
        if gmt_r_save:
            self._gmt_r_data = _save_gmt_r_data
        else:
            del self._gmt_r_data
        if gmt_m_save:
            self._gmt_m_data = _save_gmt_m_data
        else:
            del self._gmt_m_data
        if gmd_save:
            self._gmd_data = _save_gmd_data
        else:
            del self._gmd_data
        if gmdr_save:
            self._gmdr_data = _save_gmdr_data
        else:
            del self._gmdr_data
        if gmdp_save:
            self._gmdp_data = _save_gmdp_data
        if ts_save:
            self._ts = _save_ts
        else:
            del self._ts
        if stat_m_save:
            self._stat_m_data = _save_stat_m_data
        else:
            del self._stat_m_data
        if stat_r_save:
            self._stat_r_data = _save_stat_r_data
        else:
            del self._stat_r_data

    def _plot_portrait_comparison(self, refname, modname, clim=False):
        """ plotting portrait comparison """
        # plot spatially aggregated ts
        f = plt.figure(figsize=(8, 5))
        f.suptitle(refname + " and " + modname + ' spatial mean', fontsize=14)
        ax = f.add_subplot("111")
        ax.plot(self._ts, self._stat_m_data[2],
                linestyle='-', color="b", label=modname)
        ax.plot(self._ts, self._stat_r_data[2],
                linestyle='-', color="r", label=refname)
        plt.gcf().autofmt_xdate()
        plt.legend()
        ax.set_xlabel("")
        ax.set_ylabel('spatial mean ' + self._vartype +
                      " [" + self._mod_data.unit + "]")
        ymin = min(self.cfg.mima_ts)
        ymax = max(self.cfg.mima_ts)
        ax.set_ylim(ymin, ymax)
        start = self._ts[0]
        if clim:
            start = start
        else:
            start = start.replace(month=1, day=1)
        stop = self._ts[-1]
        if clim:
            stop = stop
        else:
            stop = stop.replace(month=12, day=31) + datetime.timedelta(days=1)
        ax.set_xlim(start, stop)
        ax.grid()
        if clim:
            climstr = '_clim'
        else:
            climstr = ''
        f_name = self._get_output_rootname() + climstr + \
            '_smean_ts.' + self.output_type
        f.savefig(f_name)
        plt.close(f.number)

        ESMValMD("both",
                 f_name,
                 self._basetags + ['TimeS', 'basic', self.modname],
                 str('Time series of spatial mean for ' + self.modname +
                     ' and ' + self.refname + ' ' + self._vartype + '.'),
                 '#ID' + 'TimeS' + self.var)

        if self.cfg.regionalization:
            unit2 = math.ceil(np.sqrt(len(self._regions)))  # 2
            unit1 = math.ceil(len(self._regions) / unit2)
            f = plt.figure(figsize=(6 * unit2, 4 * unit1))  # (15,40)
            f.suptitle(refname + " and " + modname +
                       ' spatial mean per region', fontsize=14)
            for im in np.arange(0, len(self._regions)):
                ax = f.add_subplot(unit1, unit2, im + 1)

                if clim:
                    M_masked = self._clim_m_data.copy()
                    R_masked = self._clim_r_data.copy()
                else:
                    M_masked = self._mod_data.copy()
                    R_masked = self._ref_data.copy()

                M_masked.data.mask = np.logical_or(
                    M_masked.data.mask,
                    self._regions[self._regions.keys()[im]])
                R_masked.data.mask = np.logical_or(
                    R_masked.data.mask,
                    self._regions[self._regions.keys()[im]])

                M_pstat = self._p_stat(M_masked, self._ts)
                R_pstat = self._p_stat(R_masked, self._ts)

                """ writing portrait statistic for M as csv """
                namerow = np.repeat(self._regions.keys()[im], M_pstat.shape[1])
                M_pstat = np.vstack([M_pstat, namerow])
                R_pstat = np.vstack([R_pstat, namerow])
                onameM = self._plot_dir + os.sep + \
                    self._vartype.replace(" ", "_") + climstr + \
                    '_regionalized_ts_' + self.cfg.shape + '_' + modname + \
                    '_stat.csv'
                onameR = self._plot_dir + os.sep + \
                    self._vartype.replace(" ", "_") + climstr + \
                    '_regionalized_ts_' + self.cfg.shape + '_' + refname + \
                    "_" + modname + '_stat.csv'

                if im == 0:
                    if os.path.exists(onameM):
                        os.remove(onameM)
                    if os.path.exists(onameR):
                        os.remove(onameR)
                    fiM = open(onameM, 'w')
                    fiR = open(onameR, 'w')
                    try:
                        writer = csv.writer(fiM, quoting=csv.QUOTE_NONNUMERIC)
                        writer.writerow(('date',
                                         'min',
                                         'mean',
                                         'max',
                                         'sd',
                                         'cov',
                                         'count',
                                         'region'))
                        writer.writerows(M_pstat.T)
                        writer = csv.writer(fiR, quoting=csv.QUOTE_NONNUMERIC)
                        writer.writerow(('date',
                                         'min',
                                         'mean',
                                         'max',
                                         'sd',
                                         'cov',
                                         'count',
                                         'region'))
                        writer.writerows(R_pstat.T)
                    except:
                        print("Could not write to " +
                              onameM + " or " + onameR + "!")
                else:
                    try:
                        writer = csv.writer(fiM, quoting=csv.QUOTE_NONNUMERIC)
                        writer.writerows(M_pstat.T)
                        writer = csv.writer(fiR, quoting=csv.QUOTE_NONNUMERIC)
                        writer.writerows(R_pstat.T)
                    except:
                        print("Could not write to " +
                              onameM + " or " + onameR + "!")

                if im == len(self._regions) - 1:
                    fiM.close()
                    fiR.close()

                ax.plot(self._ts, M_pstat[2],
                        linestyle='-', color="b", label=modname)
                ax.plot(self._ts, R_pstat[2],
                        linestyle='-', color="r", label=refname)
                plt.title(self._regions.keys()[im])
                plt.gcf().autofmt_xdate()
                if not im:
                    plt.legend()
                ax.set_xlabel("")
                ax.set_ylabel(self._vartype + " [" + self._mod_data.unit + "]")
                ymin = min(self.cfg.mima_mts)
                ymax = max(self.cfg.mima_mts)
                ax.set_ylim(ymin, ymax)
                start = self._ts[0]
                if clim:
                    start = start
                else:
                    start = start.replace(month=1, day=1)
                stop = self._ts[-1]
                if clim:
                    stop = stop
                else:
                    stop = stop.replace(month=12, day=31) + \
                        datetime.timedelta(days=1)
                ax.set_xlim(start, stop)
                ax.grid()

            f_name = self._get_output_rootname() + climstr + \
                '_regionalized_smean_ts.' + self.output_type
            f.savefig(f_name)
            plt.close(f.number)

            ESMValMD("both",
                     f_name,
                     self._basetags + ['TimeS', 'reg', 'basic', self.modname],
                     str('Regionalized time series of spatial mean for ' +
                         self.modname + ' and ' + self.refname + ' ' +
                         self._vartype + '.'),
                     '#ID' + 'TimeSreg' + self.var)

    def _global_mean_timeseries(self, name):
        """ calculating mean of TS """
        print('   global mean time series ...')

        if name == self.refname:

            # mean of timeseries
            self._gmt_r_data = self._ref_data.timmean(return_object=True)
            if self._start_time == self._stop_time and \
                    self.var in ["baresoilFrac",
                                 "grassNcropFrac",
                                 "shrubNtreeFrac"]:
                self._gmt_r_data.label = self.refname + \
                    " " + str(self._start_time)
            else:
                self._gmt_r_data.label = self.refname + ' temporal mean'

        elif name == self.modname:
            # mean of timeseries
            self._gmt_m_data = self._mod_data.timmean(return_object=True)
            self._gmt_m_data.label = self.modname + ' temporal mean'

        else:
            assert False, 'data not expected'

    def _plot_global_mean_timeseries(self, name):
        """
        plot global mean timeseries
        """
        # plot temporal aggregated map
        Map = SingleMap(self._gmt_r_data
                        if name == self.refname
                        else self._gmt_m_data,
                        backend=self.plot_backend,
                        show_statistic=True,
                        stat_type='mean',
                        savefile=None,
                        ax=None,
                        show_unit=True)
        Map.plot(title=name + ' temporal mean',
                 show_zonal=False,
                 show_histogram=False,
                 show_timeseries=False,
                 nclasses=self.plot_nclasses,
                 colorbar_orientation=self.plot_cborientation,
                 show_colorbar=self.plot_cbshow,
                 cmap=self.cfg.cmap_globmeants,
                 vmin=min(self.cfg.mima_globmeants),
                 vmax=max(self.cfg.mima_globmeants),
                 proj_prop=self.cfg.projection,
                 ctick_prop={'ticks': None, 'labels': None},
                 drawparallels=True,
                 titlefontsize=self.plot_tfont)
        f_name = self._plot_dir + os.sep + self._vartype.replace(" ", "_") + \
            '_' + name + '_gmt.' + self.output_type
        Map.figure.savefig(f_name,
                           dpi=self.plot_dpi)
        plt.close()

        ESMValMD("both",
                 f_name,
                 self._basetags + ['gmt', 'basic', name],
                 str('Temporal mean of the ' + name + ' ' +
                     self._vartype + ' data set.'),
                 '#ID' + 'gmt' + self.var)

    def _plot_hovmoeller_like(self):
        """
        plot hovmoeller-like images for identification of model differences
        """
        self._hov_lat_mod_data = \
            self._clim_m_data.get_zonal_mean(return_object=False, lat=True)

        self._hov_lon_mod_data = \
            self._clim_m_data.get_zonal_mean(return_object=False, lat=False)

        self._hov_lat_ref_data = \
            self._clim_r_data.get_zonal_mean(return_object=False, lat=True)

        self._hov_lon_ref_data = \
            self._clim_r_data.get_zonal_mean(return_object=False, lat=False)

        # calculate lat dependent mod
#        self._hov_lat_mod_data = self._clim_m_data.data.mean(axis=2)
        # calculate lon dependent mod
#        self._hov_lon_mod_data = self._clim_m_data.data.mean(axis=1)
        d = self._hov_lon_mod_data.data.copy()
        d = np.hstack((d[:, np.arange(0, d.shape[1]/2)+d.shape[1]/2-1],
                       d[:, np.arange(0, d.shape[1]/2)]))
        m = self._hov_lon_mod_data.mask.copy()
        m = np.hstack((m[:, np.arange(0, m.shape[1]/2)+m.shape[1]/2-1],
                       m[:, np.arange(0, m.shape[1]/2)]))
        self._hov_lon_mod_data = np.ma.array(d, mask=m)
        # calculate lat dependent ref
#        self._hov_lat_ref_data = self._clim_r_data.data.mean(axis=2)
        # calculate lon dependent ref
#        self._hov_lon_ref_data = self._clim_r_data.data.mean(axis=1)
        d = self._hov_lon_ref_data.data.copy()
        d = np.hstack((d[:, np.arange(0, d.shape[1]/2)+d.shape[1]/2-1],
                       d[:, np.arange(0, d.shape[1]/2)]))
        m = self._hov_lon_ref_data.mask.copy()
        m = np.hstack((m[:, np.arange(0, m.shape[1]/2)+m.shape[1]/2-1],
                       m[:, np.arange(0, m.shape[1]/2)]))
        self._hov_lon_ref_data = np.ma.array(d, mask=m)

        # calculate lat dependent diff
        self._hov_lat_diff_data = self._hov_lat_mod_data -\
            self._hov_lat_ref_data
        # calculate lon dependent diff
        self._hov_lon_diff_data = self._hov_lon_mod_data -\
            self._hov_lon_ref_data

        fig = plt.figure(figsize=(20, 5))

        ashape = self._hov_lon_ref_data.shape

        a = fig.add_subplot(1, 3, 1)
        imgplot = plt.imshow(self._hov_lon_mod_data,
                             cmap=cm.get_cmap(self.cfg.cmap_globmeants, 10))
        plt.ylabel('climatology [months]')
        plt.yticks(range(0, 12), range(1, 13))
        plt.xticks([-0.5, ashape[1]/4, ashape[1]/2,
                    3*ashape[1]/4, ashape[1]-0.5],
                   ["180 W", "90 W", "0", "90 E", "180 E"])
        plt.axis('tight')
        plt.colorbar(ticks=np.linspace(min(self.cfg.mima_hov),
                                       max(self.cfg.mima_hov),
                                       num=11))
        imgplot.set_clim((min(self.cfg.mima_hov),
                          max(self.cfg.mima_hov)))
        ax = plt.gca()
        ax.set_yticks(np.arange(-.5, 12, 1), minor=True)
        ax.grid(which='minor', color='black', linestyle='-', linewidth=1)
        a.set_title('MOD')

        b = fig.add_subplot(1, 3, 3)
        imgplot = plt.imshow(self._hov_lon_ref_data,
                             cmap=cm.get_cmap(self.cfg.cmap_globmeants, 10))
        plt.yticks(range(0, 12), range(1, 13))
        plt.xticks([-0.5, ashape[1]/4, ashape[1]/2,
                    3*ashape[1]/4, ashape[1]-0.5],
                   ["180 W", "90 W", "0", "90 E", "180 E"])
        plt.axis('tight')
        plt.colorbar(ticks=np.linspace(min(self.cfg.mima_hov),
                                       max(self.cfg.mima_hov),
                                       num=11))
        imgplot.set_clim((min(self.cfg.mima_hov),
                          max(self.cfg.mima_hov)))
        ax = plt.gca()
        ax.set_yticks(np.arange(-.5, 12, 1), minor=True)
        ax.grid(which='minor', color='black', linestyle='-', linewidth=1)
        b.set_title('REF')

        c = fig.add_subplot(1, 3, 2)
        imgplot = plt.imshow(self._hov_lon_diff_data,
                             cmap=cm.get_cmap('RdBu', 10))
        plt.yticks(range(0, 12), range(1, 13))
        plt.xticks([-0.5, ashape[1]/4, ashape[1]/2,
                    3*ashape[1]/4, ashape[1]-0.5],
                   ["180 W", "90 W", "0", "90 E", "180 E"])
        plt.axis('tight')
        plt.colorbar(ticks=np.linspace(min(self.cfg.mima_hovdiff),
                                       max(self.cfg.mima_hovdiff),
                                       num=11))
        imgplot.set_clim((min(self.cfg.mima_hovdiff),
                          max(self.cfg.mima_hovdiff)))
        ax = plt.gca()
        ax.set_yticks(np.arange(-.5, 12, 1), minor=True)
        ax.grid(which='minor', color='black', linestyle='-', linewidth=1)
        c.set_title('DIFF')
        plt.xlabel('longitude [deg]')

        f_name = self._plot_dir + os.sep + self._vartype.replace(" ", "_") + \
            '_' + '_hov.' + self.output_type
        imgplot.figure.savefig(f_name, dpi=self.plot_dpi)

#        f_name = self._plot_dir + os.sep + self._vartype.replace(" ", "_") + \
#            '_' + name + '_hov.' + self.output_type
#
#        plt.close()
#
#        ESMValMD("both",
#                 f_name,
#                 self._basetags + ['gmt', 'basic', name],
#                 str('Temporal mean of the ' + name + ' ' +
#                     self._vartype + ' data set.'),
#                 '#ID' + 'gmt' + self.var)

    def _calc_spatial_correlation(self, X, Y):
        """
        calculate spatial correlation between two 2D Data objects
        """
        assert X.shape == Y.shape, \
            'ERROR: inconsistent shapes in percentile correlation analysis!'
        assert X.ndim == 2
        # discussions for the correct answer are here:
        # https://github.com/scipy/scipy/issues/3645
        # depending on how you handle missing values especially in intermediate
        # results or degrees of freedom

        # slope, intercept, r_value, p_value, std_err = \
        # stats.mstats.linregress(X.data.flatten(), Y.data.flatten())
        # the original way
        # r_value=np.corrcoef(X.data.flatten(), Y.data.flatten())[0] #the value
        # that is expected (actually the right way. It's not missing values
        # within signals, it's just no value)
        # the expected value plus p-value
        r_value, p_value = stats.pearsonr(X.data.flatten(), Y.data.flatten())
        # r_value,p_value=stats.mstats.pearsonr(X.data.flatten(),
        # Y.data.flatten()) #same as original
        return r_value, p_value

    def _trend_analysis(self):
        """
        should implement some trend analysis like in

        Dorigo, W., R. deJeu, D. Chung, R. Parinussa, Y. Liu, W. Wagner,
        and D. Fernandez-Prieto (2012), Evaluating global trends (1988-2010)
        in harmonized multi-satellite surface soil moisture,
        Geophys. Res. Lett., 39, L18405, doi:10.1029/2012GL052988.
        """

        print('   trend analysis ...')

        d_mod = self._mod_data
        d_ref = self._ref_data

        if 'anomalytrend' in self.cfg.__dict__.keys():
            if self.cfg.anomalytrend:
                d_mod = self._mod_data.get_deseasonalized_anomaly(
                    base='current')
                d_ref = self._ref_data.get_deseasonalized_anomaly(
                    base='current')

        # calculating either kendall's tau trend correlation between 2 values
        # pixelwise
        self._KT_corr, self._KT_pval = self._mapping_tau(d_mod, d_ref)

        # temporal trend
        UU_Rr, self._Sr, UU_Ir, self._Pr = self._ref_data.temporal_trend(
            return_object=True, pthres=1.01)
        UU_Rm, self._Sm, UU_Im, self._Pm = self._mod_data.temporal_trend(
            return_object=True, pthres=1.01)
        self._Sr.data = self._Sr.data * 365.25
        self._Sr.unit = self._ref_data.unit + " / year"
        self._Sm.data = self._Sm.data * 365.25
        self._Sm.unit = self._mod_data.unit + " / year"

    def _mapping_tau(self, dataX, dataY):
        """
        Kendall's Tau correlation mapping
        """

        KT_corr = dataX.get_percentile(0)
        KT_pval = KT_corr.copy()

        shapeX = dataX.shape
        shapeY = dataY.shape

        if not shapeX == shapeY:
            assert False, 'The data is misformed!'

        dataX = dataX.data.reshape(shapeX[0], shapeX[1] * shapeX[2])
        dataY = dataY.data.reshape(shapeX[0], shapeX[1] * shapeX[2])
        dataXY = np.append(dataX, dataY, axis=0)

        def __my_tau__(v):
            """
            wrapper for kendall's tau along 2 halfs of a vector
            """
            vs = v.shape
            half = vs[0] / 2
            res = stats.stats.kendalltau(
                v[np.arange(half)], v[np.arange(half) + half]
            )
            return res

        Kendall = np.apply_along_axis(__my_tau__, 0, dataXY)
        Kendall.shape = (Kendall.shape[0], shapeX[1], shapeX[2])

        KT_corr.data.data[:] = Kendall[0]
        KT_pval.data.data[:] = Kendall[1]

        return KT_corr, KT_pval

    def _plot_trend_corr_maps(self, corr, pval):
        """
        plot kendall's tau trend correlations
        """
        f = plt.figure(figsize=(20, 6))
        ax1 = f.add_subplot(121)
        ax2 = f.add_subplot(122)

        def submap(data, ax, title, vmin, vmax, cmap,
                   ctick={'ticks': None, 'labels': None}):
            Map = SingleMap(data,
                            backend=self.plot_backend,
                            show_statistic=False,
                            savefile=None,
                            ax=ax,
                            show_unit=False)
            Map.plot(title=title,
                     show_zonal=False,
                     show_histogram=False,
                     show_timeseries=False,
                     nclasses=self.plot_nclasses,
                     colorbar_orientation=self.plot_cborientation,
                     show_colorbar=self.plot_cbshow,
                     cmap=cmap,
                     vmin=vmin,
                     vmax=vmax,
                     proj_prop=self.cfg.projection,
                     ctick_prop=ctick,
                     drawparallels=True,
                     titlefontsize=self.plot_tfont)

        submap(corr, ax=ax1, title="correlation", vmin=-1, vmax=1, cmap='RdBu')
        tick_def = np.arange(0, 1.01, 0.1)
        submap(pval, ax=ax2, title="p-value", vmin=0, vmax=1, cmap='summer',
               ctick={'ticks': tick_def,
                      'labels': np.append(tick_def[:-1].astype('string'),
                                          '> 1.0')})

        titlesup = "pixelwise Kendall's tau correlation between " + \
            self.refname + " and " + self.modname + \
            " and p-value (" + str(self._start_time.year) + \
            "-" + str(self._stop_time.year) + ")"

        oname = self._get_output_rootname() + "_Kendalls_tau" + \
            '.' + self.output_type

        if 'anomalytrend' in self.cfg.__dict__.keys():
            if self.cfg.anomalytrend:
                titlesup = "pixelwise Kendall's tau correlation " + \
                    "between anomalies of " + self.refname + " and " + \
                    self.modname + \
                    " and p-value (" + str(self._start_time.year) + \
                    "-" + str(self._stop_time.year) + ")"
                oname = self._get_output_rootname() + \
                    "_Kendalls_tau_anomaly" + '.' + self.output_type

        f.suptitle(titlesup)

        if os.path.exists(oname):
            os.remove(oname)
        f.savefig(oname, dpi=self.plot_dpi)

        plt.close(f.number)  # close figure for memory reasons!
        del f

        ESMValMD("both",
                 oname,
                 self._basetags + ['TCorr', 'basic', self.modname],
                 str('Pixelwise correlation of temporal trend between ' +
                     self.modname + ' and ' + self.refname + ' ' +
                     self._vartype + ' (left). The right panel describes ' +
                     'the pattern of corresponding p-values.'),
                 '#ID' + 'Tcorr' + self.var)

    def _plot_trend_maps(self, S, P, name):
        """
        plot trend slopes
        """

        if self.cfg.trend_p:
            f = plt.figure(figsize=(20, 6))
            ax1 = f.add_subplot(121)
            ax2 = f.add_subplot(122)

            def submap(data, ax, title, vmin, vmax, cmap,
                       ctick={'ticks': None, 'labels': None}):
                Map = SingleMap(data,
                                backend=self.plot_backend,
                                show_statistic=True,
                                savefile=None,
                                ax=ax,
                                show_unit=True)
                Map.plot(title=title,
                         show_zonal=False,
                         show_histogram=False,
                         show_timeseries=False,
                         nclasses=self.plot_nclasses,
                         colorbar_orientation=self.plot_cborientation,
                         show_colorbar=self.plot_cbshow,
                         cmap=cmap,
                         vmin=vmin,
                         vmax=vmax,
                         proj_prop=self.cfg.projection,
                         ctick_prop=ctick,
                         drawparallels=True,
                         titlefontsize=self.plot_tfont)

            # reasonable range from data in the order of tens (should be
            # similar in different datasets)
            if '_Sm' in self.__dict__.keys():
                if '_Sr' in self.__dict__.keys():
                    var = np.nanmin([
                        np.nanmin([
                            np.abs(np.nanmin(self._Sr.data)), np.abs(
                                np.nanmax(self._Sr.data))
                        ]),
                        np.nanmin([
                            np.abs(np.nanmin(self._Sm.data)), np.abs(
                                np.nanmax(self._Sm.data))
                        ])
                    ])
                else:
                    var = np.nanmin([
                        np.abs(np.nanmin(self._Sm.data)), np.abs(
                            np.nanmax(self._Sm.data))
                    ])
            else:
                var = np.nanmin([
                    np.abs(np.nanmin(self._Sr.data)), np.abs(
                        np.nanmax(self._Sr.data))
                ])

            mima = 10**np.floor(np.log10(var))
            tick_def = np.linspace(-mima, +mima, 11)
            submap(S, ax=ax1, title="slope",
                   vmin=-mima, vmax=+mima, cmap='RdBu',
                   ctick={'ticks': tick_def,
                          'labels': np.append(np.insert(
                              tick_def.astype('string')[1:10],
                              0, '< ' + str(-mima)), '> ' + str(mima))})
            tick_def = np.arange(0, 1.01, 0.1)
            submap(P, ax=ax2, title="p-value", vmin=0, vmax=1, cmap='summer',
                   ctick={'ticks': tick_def,
                          'labels': np.append(tick_def[:-1].astype('string'),
                                              '> 1.0')})
            f.suptitle(name + " pixelwise temporal trend and p-value (" +
                       str(self._start_time.year) + "_" +
                       str(self._stop_time.year) + ")")

            oname = self._plot_dir + os.sep + \
                self._vartype.replace(" ", "_") + '_' + \
                name + "_trend+p" + '.' + self.output_type
            if os.path.exists(oname):
                os.remove(oname)
            f.savefig(oname)
            plt.close(f.number)
            del f

            ESMValMD("both",
                     oname,
                     self._basetags + ['trend', 'basic', name],
                     str("Spatially distributed temporal trend of " + name +
                         " and the p-values of these trends (right panel) " +
                         "for the years " + str(self._start_time.year) +
                         " to " + str(self._stop_time.year) +
                         ". The p-values higher than 1.0 are not shown " +
                         "seperately."),
                     '#ID' + 'trend' + self.var)

        else:
            f = plt.figure(figsize=(10, 6))
            ax1 = f.add_subplot(111)

            def submap(data, ax, title, vmin, vmax, cmap,
                       ctick={'ticks': None, 'labels': None}):
                Map = SingleMap(data,
                                backend=self.plot_backend,
                                show_statistic=True,
                                savefile=None,
                                ax=ax,
                                show_unit=True)
                Map.plot(title=title,
                         show_zonal=False,
                         show_histogram=False,
                         show_timeseries=False,
                         nclasses=self.plot_nclasses,
                         colorbar_orientation=self.plot_cborientation,
                         show_colorbar=self.plot_cbshow,
                         cmap=cmap,
                         vmin=vmin,
                         vmax=vmax,
                         proj_prop=self.cfg.projection,
                         ctick_prop=ctick,
                         drawparallels=True,
                         titlefontsize=self.plot_tfont)

            # reasonable range from data in the order of tens (should be
            # similar in different datasets)
            if '_Sm' in self.__dict__.keys():
                if '_Sr' in self.__dict__.keys():
                    var = np.nanmin([
                        np.nanmin([
                            np.abs(np.nanmin(self._Sr.data)), np.abs(
                                np.nanmax(self._Sr.data))
                        ]),
                        np.nanmin([
                            np.abs(np.nanmin(self._Sm.data)), np.abs(
                                np.nanmax(self._Sm.data))
                        ])
                    ])
                else:
                    var = np.nanmin([
                        np.abs(np.nanmin(self._Sm.data)), np.abs(
                            np.nanmax(self._Sm.data))
                    ])
            else:
                var = np.nanmin([
                    np.abs(np.nanmin(self._Sr.data)), np.abs(
                        np.nanmax(self._Sr.data))
                ])
            mima = 10**np.floor(np.log10(var))

            M1 = S.data.mask
            M2 = (P.data > 0.05)
            S.data.mask = M1 + M2.data

            tick_def = np.linspace(-mima, +mima, 11)
            submap(S, ax=ax1, title=name + " pixelwise temporal trend " +
                   "(threshold=0.05, " + str(self._start_time.year) + "-" +
                   str(self._stop_time.year) + ")",
                   vmin=-mima, vmax=+mima, cmap='RdBu',
                   ctick={'ticks': tick_def,
                          'labels': np.append(
                              np.insert(
                                  tick_def.astype('string')[1:10],
                                  0,
                                  '< ' + str(-mima)),
                              '> ' + str(mima))})

            oname = self._plot_dir + os.sep + \
                self._vartype.replace(" ", "_") + '_' + \
                name + "_trend" + '.' + self.output_type
            if os.path.exists(oname):
                os.remove(oname)
            f.savefig(oname)

            plt.close(f.number)  # close figure for memory reasons!
            del f

            ESMValMD("both",
                     oname,
                     self._basetags + ['trend', 'basic', name],
                     str("Spatially distributed temporal trend of " + name +
                         " for the years " + str(self._start_time.year) +
                         " to " + str(self._stop_time.year) +
                         ". Values are only shown for trends with a p-value " +
                         "smaller than 0.05."),
                     '#ID' + 'trend' + self.var)

    def _write_shape_statistics(self, data, diag, name):
        """
        write regionalized statistics
        """
        oname = self._plot_dir + os.sep + self._vartype.replace(" ", "_") + \
            '_' + 'regionalized_' + self.cfg.shape + '_' + name + '_' + \
            diag + '_stat.csv'
        if os.path.exists(oname):
            os.remove(oname)
        f = open(oname, 'w')
        try:
            writer = csv.writer(f, quoting=csv.QUOTE_NONNUMERIC)
            writer.writerow(('region', 'min', 'mean', 'max', 'sd', 'count'))
            for R, stat in data.iteritems():
                stat.insert(0, R)
                writer.writerow(stat)
        finally:
            f.close()

    def _get_files_in_directory(self, directory, pattern, asstring=True):
        """ returns list and number of files with pattern in directory """

        if directory[-1] != os.sep:
            directory += os.sep

        L = glob.glob(directory + pattern)
        N = len(L)
        if asstring:
            L = ' '.join(L)
        return L, N

    # double in ./reformat_scripts/obs/lib/python/preprocessing_basics.py
    def _aggregate_resolution(self, infile, resolution, remove=True):
        """ currenty only T63, T85 and custom"""
        cdo = Cdo()
        oname = self._work_dir + os.sep + "temp" + os.sep + \
            tempfile.NamedTemporaryFile().name.split('/')[-1]
        if resolution == "T21":
            gridtype = "t21grid"
        elif resolution == "T63":
            gridtype = "t63grid"
        elif resolution == "T85":
            gridtype = "t85grid"
        elif resolution[0] == "C":
            gridtype = "./diag_scripts/aux/LMU_ESACCI-diagnostics/" +\
                    resolution + ".txt"
            print("      Custom resolution recognized!")
        else:
            assert False, "This resolution cannot be handled yet."

        cdo.remapcon(gridtype, input=infile, output=oname,
                     options='-f nc4 -b F32')

        if remove:
            os.remove(infile)

        return oname

    def _z_transform(self, data):
        """ global z-transormation """

        data_o = data.copy()
        data_o.data = (data_o.data - data_o.timmean(return_object=False)) /\
            data_o.timvar(return_object=False)

        return data_o

    def write_overview(self, plot=True):

        if self.overview:

            if '_stat_m_data' in self.__dict__.keys() and \
                    '_stat_r_data' in self.__dict__.keys():

                rootname = self._plot_dir + os.sep + \
                    self._vartype.replace(" ", "_") + '_' + \
                    self.refname + '_' + "all_models"
                onameM = self._vartype.replace(" ", "_") + \
                    '_regionalized_ts_' + self.cfg.shape + '_' + \
                    "*" + '_stat.csv'

                M_list_d, M_length = self._get_files_in_directory(
                    self._plot_dir + os.sep, onameM, False)

                onameR = self._vartype.replace(" ", "_") + \
                    '_regionalized_ts_' + self.cfg.shape + '_' + \
                    self.refname + "_" + "*" + '_stat.csv'

                R_list_d, R_length = self._get_files_in_directory(
                    self._plot_dir + os.sep, onameR, False)

                M_list_d = filter(lambda x: not(x in R_list_d), M_list_d)

                M_length = M_length - R_length

                def _file_to_arrays(csvfile):
                    a = {}
                    with open(csvfile) as csvfile:
                        # csvfile=csv.reader(csvfile)
                        for row in csvfile:
                            rowL = row.strip().split(',')
                            if rowL[-1] in a.keys():
                                a[rowL[-1]].append(rowL[:-1])
                            else:
                                a[rowL[-1]] = [rowL[:-1]]

                    del a['"region"']
                    keys = a.keys()
                    a = [np.asarray(a[key]) for key in keys]
                    ts = a[0][::, 0]
                    ts = [datetime.datetime.strptime(
                        date, '"%Y-%m-%d"').date() for date in ts]
                    a = [e[::, (2, 6)].astype(np.float) for e in a]

                    return [a, keys, ts]

                M_list = [_file_to_arrays(csvfile) for csvfile in M_list_d]
                R_list = [_file_to_arrays(csvfile) for csvfile in R_list_d]

                def _R_arrays_aggregate(modlist):
                    ret_a = []
                    wsum_a = []
                    for reg in range(len(modlist[0][0])):
                        wsum = 0
                        for li in range(len(modlist)):
                            wsum = wsum + modlist[li][0][reg][::, 1]
                        wsum_a.append(wsum)
                        ret_a_e = 0
                        for li in range(len(modlist)):
                            ret_a_e = ret_a_e + \
                                modlist[li][0][reg][::, 0] * \
                                modlist[li][0][reg][::, 1] / wsum_a[reg]
                        ret_a.append(ret_a_e)
                    return [ret_a, modlist[0][1], modlist[0][2]]

                R_list = _R_arrays_aggregate(R_list)

                R_list[1] = [reg.replace('"', '') for reg in R_list[1]]

                R_order = sorted(
                    range(len(R_list[1])), key=lambda k: R_list[1][k])

                if self.cfg.regionalization:
                    unit2 = math.ceil(np.sqrt(len(R_list[1])))  # 2
                    unit1 = math.ceil(len(R_list[1]) / unit2)
                    # (10*unit2,4*unit1)) #(15,40)
                    f = plt.figure(figsize=(10*unit2, 4*unit1))
                    f.suptitle(self.refname + " and " + "models" +
                               " spatial mean per region", fontsize=14)
                    colors = cm.Set1(np.linspace(0, 1, M_length), 0.95)
                    # colors=cm.Set1(np.linspace(0,1,M_length))
                    for im in range(len(R_list[1])):
                        ax = f.add_subplot(unit1, unit2, im + 1)
                        for li in range(M_length):
                            ax.plot(self._ts,
                                    M_list[li][0][R_order[im]][::, 0],
                                    linestyle='-', color=colors[li],
                                    label=M_list_d[li].split("_")[-2],
                                    linewidth=2.0)
                        ax.plot(self._ts,
                                R_list[0][R_order[im]], linestyle='-',
                                alpha=0.95, color="k", label=self.refname,
                                linewidth=2.0)
                        plt.title(R_list[1][R_order[im]])
                        plt.gcf().autofmt_xdate()
                        if [im == (unit1 - 1) * unit2 + 1
                                if len(R_list[1]) % unit2
                                else im == (unit1 - 1) * unit2][0]:
                            ax.legend(loc='upper left',
                                      bbox_to_anchor=(0, -0.35), ncol=3)
                        ax.set_xlabel("")
                        ax.set_ylabel(self._vartype +
                                      " [" + self._mod_data.unit + "]")
                        ymin = min(self.cfg.mima_mts)
                        ymax = max(self.cfg.mima_mts)
                        ax.set_ylim(ymin, ymax)
                        start = self._ts[0]
                        start = start.replace(month=1, day=1)
                        stop = self._ts[-1]
                        stop = stop.replace(
                            month=12, day=31) + datetime.timedelta(days=1)
                        ax.set_xlim(start, stop)
                        ax.grid()
                        handles, labels = ax.get_legend_handles_labels()

                    f_name = rootname + '_regionalized_smean_ts.' + \
                        self.output_type
                    f.savefig(f_name)
                    plt.close(f.number)

                    ESMValMD("both",
                             f_name,
                             self._basetags + ['TimeS', 'MultiMod',
                                               'reg', 'basic'] +
                             labels,
                             str('Time series of spatial mean for different ' +
                                 'regions. The multiple models are: ' +
                                 ", ".join(labels) + '.'),
                             '#ID' + 'regov' + self.var)

    def _month_i2str(self, number):
        m = [
            'jan',
            'feb',
            'mar',
            'apr',
            'may',
            'jun',
            'jul',
            'aug',
            'sep',
            'oct',
            'nov',
            'dec'
        ]

        try:
            out = m[number - 1]
            out = out.capitalize()
            return out
        except:
            raise ValueError('Not a month')<|MERGE_RESOLUTION|>--- conflicted
+++ resolved
@@ -681,21 +681,6 @@
 
         print('   global mean difference ...')
 
-<<<<<<< HEAD
-        self._gmd_data=self._mod_data.copy()
-        self._gmd_data.label='global_mean_difference' + ' [' + self._ref_data.label + '-' + self._mod_data.label + ']'
-        self._gmd_data.data = (self._mod_data.timmean(return_object=False) -
-                               self._ref_data.timmean(return_object=False))
-        self._gmdr_data=self._mod_data.copy()
-        self._gmdr_data.label='relative_global_mean_difference' + ' [' + self._ref_data.label + '-' + self._mod_data.label + ']'
-        self._gmdr_data.data = ((self._mod_data.timmean(return_object=False) -
-                                self._ref_data.timmean(return_object=False)) /
-                                self._ref_data.timmean(return_object=False))
-        self._gmdr_data.unit="-"
-            
-            
-    def _plot_global_mean_difference(self):
-=======
         # difference
         self._gmd_data = self._mod_data.copy()
         self._gmd_data.label = 'global_mean_difference' + \
@@ -711,7 +696,6 @@
         self._gmdr_data.unit = "-"
 
     def _plot_global_mean_difference(self, month=None):
->>>>>>> 98173220
         """
         plot global mean difference
         """
@@ -992,21 +976,6 @@
 
     def _p_stat(self, D, ts):
         """ produce table """
-<<<<<<< HEAD
-        
-        _min_data = D.data.min(axis=(1, 2)).data
-        _mean_data = D.fldmean(return_data=False)
-        _max_data = D.data.max(axis=(1, 2)).data
-        
-        D2=D.copy()
-        D2.data=D2.data**2
-        _std_data = np.sqrt((D2.fldmean(return_data=False) - _mean_data**2))
-        
-        _cov_data=_std_data/_mean_data
-        _count=np.logical_not(D.data.mask).sum(axis=(1,2))
-
-        return(np.vstack((ts, 
-=======
 
         if isinstance(D, GeoData):
             _min_data = D.data.min(axis=(1, 2)).data
@@ -1030,7 +999,6 @@
         _cov_data = _std_data / _mean_data
 
         return(np.vstack((ts,
->>>>>>> 98173220
                           _min_data,
                           _mean_data,
                           _max_data,
