--- conflicted
+++ resolved
@@ -22,14 +22,6 @@
    recipe_hyint
    recipe_modes_of_variability
    recipe_quantilebias
-<<<<<<< HEAD
-=======
-   recipe_runoff_et
-   recipe_rainfarm
-   recipe_seaice
-   recipe_shapeselect
-   recipe_smpi
->>>>>>> 2085d650
    recipe_spei
    recipe_autoassess_stratosphere
    recipe_zmnam
@@ -81,5 +73,6 @@
    recipe_ensclus
    recipe_multimodel_products
    recipe_rainfarm
+   recipe_seaice
    recipe_shapeselect
    recipe_toymodel