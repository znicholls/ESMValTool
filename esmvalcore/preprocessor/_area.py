--- conflicted
+++ resolved
@@ -209,11 +209,7 @@
 # get the area average
 def area_statistics(cube, operator, fx_files=None):
     """
-<<<<<<< HEAD
-    Applies a statistical operator in the horizontal direction.
-=======
     Apply a statistical operator in the horizontal direction.
->>>>>>> 4782b110
 
     The average in the horizontal direction. We assume that the
     horizontal directions are ['longitude', 'latutude'].
@@ -243,11 +239,7 @@
         cube: iris.cube.Cube
             Input cube.
         operator: str
-<<<<<<< HEAD
-            Name of the operation to apply
-=======
             The operation, options: mean, median, min, max, std_dev, variance
->>>>>>> 4782b110
         fx_files: dict
             dictionary of field:filename for the fx_files
 
@@ -289,10 +281,6 @@
         return cube.collapsed(coord_names,
                               operation,
                               weights=grid_areas)
-<<<<<<< HEAD
-=======
-
->>>>>>> 4782b110
     # Many IRIS analysis functions do not accept weights arguments.
     return cube.collapsed(coord_names, operation)
 
