--- conflicted
+++ resolved
@@ -228,36 +228,24 @@
     # Set the drs
     _drs = drs.get(project, 'default')
     input_dir = cfg['fx_dir']
-<<<<<<< HEAD
     dirs = []
-=======
 
     # Loop through fx_files types
->>>>>>> 2f053425
     for fx_ind in range(len(variable['fx_files'])):
 
         # Need to reassign the mip so we can find sftlf/of
         # make a copy of variable -> new_variable for this
         new_variable = dict(variable)
-<<<<<<< HEAD
-        if (new_variable['fx_files'][fx_ind] == 'sftlf'
-                or new_variable['fx_files'][fx_ind] == 'areacella'):
-            new_variable['mip'] = 'Amon'
-        elif (new_variable['fx_files'][fx_ind] == 'sftof'
-              or new_variable['fx_files'][fx_ind] == 'areacello'):
-=======
         if (new_variable['fx_files'][fx_ind] == 'sftlf' or
                 new_variable['fx_files'][fx_ind] == 'areacella'):
             new_variable['mip'] = 'Amon'
         elif (new_variable['fx_files'][fx_ind] == 'sftof' or
               new_variable['fx_files'][fx_ind] == 'areacello'):
->>>>>>> 2f053425
             new_variable['mip'] = 'Omon'
 
         if isinstance(input_dir, six.string_types):
             dir2 = replace_tags(input_dir, new_variable, i=fx_ind)
         elif _drs in input_dir:
-<<<<<<< HEAD
             try:
                 insts = cmip5_dataset2inst(new_variable['dataset'])
             except KeyError as msg:
@@ -273,20 +261,12 @@
                 dir2 = replace_tags(
                     input_dir[_drs], new_variable, j=None, i=fx_ind)
                 dirs2.append(dir2)
-=======
-            dir2 = replace_tags(input_dir[_drs], new_variable, i=fx_ind)
->>>>>>> 2f053425
         else:
             raise KeyError(
                 'drs {} for {} project not specified in config-developer file'
                 .format(_drs, project))
 
-<<<<<<< HEAD
         dirs.extend([os.path.join(dir1, dir_2) for dir_2 in dirs2])
-=======
-        dirname_template = os.path.join(dir1, dir2)
-        dirs.append(dirname_template)
->>>>>>> 2f053425
 
     return dirs
 
