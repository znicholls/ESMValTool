--- conflicted
+++ resolved
@@ -12,12 +12,7 @@
 from . import _recipe_checks as check
 from ._config import TAGS, get_institutes, replace_tags
 from ._data_finder import (get_input_filelist, get_input_fx_filelist,
-<<<<<<< HEAD
-                           get_output_file, get_rootpath,
-=======
-                           get_output_file, get_start_end_year,
->>>>>>> 43598ee4
-                           get_statistic_output_file)
+                           get_output_file, get_statistic_output_file)
 from ._provenance import TrackedFile, get_recipe_provenance
 from ._recipe_checks import RecipeError
 from ._task import DiagnosticTask, get_independent_tasks, run_tasks
@@ -37,10 +32,7 @@
 
 def ordered_safe_load(stream):
     """Load a YAML file using OrderedDict instead of dict."""
-<<<<<<< HEAD
-
-=======
->>>>>>> 43598ee4
+
     class OrderedSafeLoader(yaml.SafeLoader):
         """Loader class that uses OrderedDict to load a map."""
 
@@ -55,50 +47,7 @@
     return yaml.load(stream, OrderedSafeLoader)
 
 
-<<<<<<< HEAD
 def load_raw_recipe(filename):
-=======
-def read_recipe_file(filename, config_user, initialize_tasks=True):
-    """Read a recipe from file."""
-    raw_recipe = check_recipe(filename)
-    return Recipe(
-        raw_recipe, config_user, initialize_tasks, recipe_file=filename)
-
-
-def check_ncl_version():
-    """Check the NCL version."""
-    ncl = which('ncl')
-    if not ncl:
-        raise RecipeError("Recipe contains NCL scripts, but cannot find "
-                          "an NCL installation.")
-    try:
-        cmd = [ncl, '-V']
-        version = subprocess.check_output(cmd, universal_newlines=True)
-    except subprocess.CalledProcessError:
-        logger.error("Failed to execute '%s'", ' '.join(' '.join(cmd)))
-        raise RecipeError("Recipe contains NCL scripts, but your NCL "
-                          "installation appears to be broken.")
-
-    version = version.strip()
-    logger.info("Found NCL version %s", version)
-
-    major, minor = (int(i) for i in version.split('.')[:2])
-    if major < 6 or (major == 6 and minor < 4):
-        raise RecipeError("NCL version 6.4 or higher is required to run "
-                          "a recipe containing NCL scripts.")
-
-
-def check_recipe_with_schema(filename):
-    """Check if the recipe content matches schema."""
-    schema_file = os.path.join(os.path.dirname(__file__), 'recipe_schema.yml')
-    logger.debug("Checking recipe against schema %s", schema_file)
-    recipe = yamale.make_data(filename)
-    schema = yamale.make_schema(schema_file)
-    yamale.validate(schema, recipe)
-
-
-def check_recipe(filename):
->>>>>>> 43598ee4
     """Check a recipe file and return it in raw form."""
     # Note that many checks can only be performed after the automatically
     # computed entries have been filled in by creating a Recipe object.
@@ -113,127 +62,11 @@
     return raw_recipe
 
 
-<<<<<<< HEAD
 def read_recipe_file(filename, config_user, initialize_tasks=True):
     """Read a recipe from file."""
     raw_recipe = load_raw_recipe(filename)
     return Recipe(
         raw_recipe, config_user, initialize_tasks, recipe_file=filename)
-=======
-def check_preprocessors(preprocessors):
-    """Check preprocessors in recipe."""
-    valid_functions = set(preprocessor.DEFAULT_ORDER)
-    for name, profile in preprocessors.items():
-        invalid_functions = set(profile) - {'custom_order'} - valid_functions
-        if invalid_functions:
-            raise RecipeError(
-                "Unknown function(s) {} in preprocessor {}, choose from: "
-                "{}".format(', '.join(invalid_functions), name,
-                            ', '.join(preprocessor.DEFAULT_ORDER)))
-
-
-def check_diagnostics(diagnostics):
-    """Check diagnostics in recipe."""
-    for name, diagnostic in diagnostics.items():
-        if 'scripts' not in diagnostic:
-            raise RecipeError("Missing scripts section in diagnostic {}"
-                              .format(name))
-        variable_names = tuple(diagnostic.get('variables', {}))
-        scripts = diagnostic.get('scripts')
-        if scripts is None:
-            scripts = {}
-        for script_name, script in scripts.items():
-            if script_name in variable_names:
-                raise RecipeError(
-                    "Invalid script name {} encountered in diagnostic {}: "
-                    "scripts cannot have the same name as variables.".format(
-                        script_name, name))
-            if not script.get('script'):
-                raise RecipeError(
-                    "No script defined for script {} in diagnostic {}".format(
-                        script_name, name))
-
-
-def check_preprocessor_settings(settings):
-    """Check preprocessor settings."""
-    # The inspect functions getargspec and getcallargs are deprecated
-    # in Python 3, but their replacements are not available in Python 2.
-    # TODO: Use the new Python 3 inspect API
-    for step in settings:
-        if step not in preprocessor.DEFAULT_ORDER:
-            raise RecipeError(
-                "Unknown preprocessor function '{}', choose from: {}".format(
-                    step, ', '.join(preprocessor.DEFAULT_ORDER)))
-
-        function = getattr(preprocessor, step)
-        argspec = inspect.getargspec(function)
-        args = argspec.args[1:]
-        # Check for invalid arguments
-        invalid_args = set(settings[step]) - set(args)
-        if invalid_args:
-            raise RecipeError(
-                "Invalid argument(s): {} encountered for preprocessor "
-                "function {}. \nValid arguments are: [{}]".format(
-                    ', '.join(invalid_args), step, ', '.join(args)))
-
-        # Check for missing arguments
-        defaults = argspec.defaults
-        end = None if defaults is None else -len(defaults)
-        missing_args = set(args[:end]) - set(settings[step])
-        if missing_args:
-            raise RecipeError(
-                "Missing required argument(s) {} for preprocessor "
-                "function {}".format(missing_args, step))
-        # Final sanity check in case the above fails to catch a mistake
-        try:
-            inspect.getcallargs(function, None, **settings[step])
-        except TypeError:
-            logger.error(
-                "Wrong preprocessor function arguments in "
-                "function '%s'", step)
-            raise
-
-
-def check_duplicate_datasets(datasets):
-    """Check for duplicate datasets."""
-    checked_datasets_ = []
-    for dataset in datasets:
-        if dataset in checked_datasets_:
-            raise RecipeError(
-                "Duplicate dataset {} in datasets section".format(dataset))
-        checked_datasets_.append(dataset)
-
-
-def check_variable(variable, required_keys):
-    """Check variables as derived from recipe."""
-    required = set(required_keys)
-    missing = required - set(variable)
-    if missing:
-        raise RecipeError(
-            "Missing keys {} from variable {} in diagnostic {}".format(
-                missing, variable.get('short_name'),
-                variable.get('diagnostic')))
-
-
-def check_data_availability(input_files, variable):
-    """Check if the required input data is available."""
-    if not input_files:
-        raise RecipeError("No input files found for variable {}"
-                          .format(variable))
-
-    required_years = set(
-        range(variable['start_year'], variable['end_year'] + 1))
-    available_years = set()
-    for filename in input_files:
-        start, end = get_start_end_year(filename)
-        available_years.update(range(start, end + 1))
-
-    missing_years = required_years - available_years
-    if missing_years:
-        raise RecipeError(
-            "No input data available for years {} in files {}".format(
-                ", ".join(str(year) for year in missing_years), input_files))
->>>>>>> 43598ee4
 
 
 def _get_value(key, datasets):
@@ -515,13 +348,9 @@
 
 
 def _update_fx_settings(settings, variable, config_user):
-<<<<<<< HEAD
-    """Find and set the fx mask settings."""
-    if 'mask_landsea' in settings:
-=======
     """Find and set the FX derive/mask settings."""
     # update for derive
-    if 'derive' in settings.keys():
+    if 'derive' in settings:
         fx_files = get_required(
             variable['short_name'], variable['field']).get('fx_files')
         if fx_files:
@@ -535,9 +364,8 @@
             settings['derive']['fx_files'] = fx_files_dict
 
     # update for landsea
-    if 'mask_landsea' in settings.keys():
+    if 'mask_landsea' in settings:
         # Configure ingestion of land/sea masks
->>>>>>> 43598ee4
         logger.debug('Getting fx mask settings now...')
 
         settings['mask_landsea']['fx_files'] = []
