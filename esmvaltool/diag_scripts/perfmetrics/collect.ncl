--- conflicted
+++ resolved
@@ -99,49 +99,30 @@
         data_all_smpi&models = data_temp_smpi&models
         data_all_smpi&bootstrap_member = data_temp_smpi&bootstrap_member
 
-<<<<<<< HEAD
         i_climo_cnt = 0
 
       end if
 
-    ; Make sure model coordinate is consistent
+    ; Make sure dataset coordinate is consistent
       consistent = False
       if (dimsizes(data_temp_smpi&models).eq. \
          dimsizes(data_all_smpi&models)) then
         if (all(data_temp_smpi&models.eq.data_all_smpi&models)) then
           consistent = True
         end if
-=======
-    ; Create array for collecting all datasets
-    if (.not.isdefined("data_all")) then
-      dim_temp = dimsizes(data_temp)
-      dim_data = (/dimsizes(input_files), dim_temp(1), 2/)
-      data_all = new(dim_data, float)
-      data_all(0, :, :) = data_temp
-      data_all!1 = "models"
-      data_all&models = data_temp&models
-    end if
-
-    ; Make sure dataset coordinate is consistent
-    consistent = False
-    if (dimsizes(data_temp&models).eq.dimsizes(data_all&models)) then
-      if (all(data_temp&models.eq.data_all&models)) then
-        consistent = True
->>>>>>> ba1631aa
       end if
 
     ; Append data
-<<<<<<< HEAD
       if (consistent) then
         data_all_smpi(ii, :, :) = (/data_temp_smpi/)
         copy_VarCoords(data_temp_smpi, data_all_smpi(ii, :, :))
       else
-      ; Loop over models in new data entry
+      ; Loop over datasets in new data entry
         do imod_temp = 0, dimsizes(data_temp_smpi&models) - 1
-        ; If current model is not already part of the model coordinate
+        ; If current dataset is not already part of the model coordinate
           if (.not.any(data_temp_smpi&models(imod_temp) .eq. \
               data_all_smpi&models)) then
-            ; Append record for model(imod)
+            ; Append record for dataset(imod)
             data_new = extend_var_at(data_all_smpi, 2, \
                                      dimsizes(data_all_smpi&models))
             data_new(ii, :, dimsizes(data_all_smpi&models)) = \
@@ -152,9 +133,9 @@
             data_all_smpi = data_new
             delete(data_new)
             else
-              ; Loop over models of data
+              ; Loop over datasets of data
               do imod = 0, dimsizes(data_all_smpi&models) - 1
-                ; if new data model is identical to current
+                ; if new dataset is identical to current
                 ; entry, write data entry
                 if (data_all_smpi&models(imod).eq. \
                     data_temp_smpi&models(imod_temp)) then
@@ -194,7 +175,7 @@
 
       end if
 
-      ; Create array for collecting all models
+      ; Create array for collecting all datasets
       if (.not.isdefined("data_all")) then
         dim_temp = dimsizes(data_temp)
         dim_data = (/dimsizes(input_files), dim_temp(1), 2/)
@@ -219,7 +200,7 @@
       else
         do imod2 = 0, dimsizes(data_temp&models) - 1
           if (.not.any(data_temp&models(imod2).eq.data_all&models)) then
-            ; Append record for model(imod)
+            ; Append record for dataset(imod)
             data_new = extend_var_at(data_all, 1, dimsizes(data_all&models))
             data_new(ii, dimsizes(data_all&models), :) = \
               (/data_temp(0, imod2, :)/)
@@ -228,31 +209,10 @@
             data_all := data_new
             delete(data_new)
           else
-            ; Loop over models of data
+            ; Loop over datasets of data
             do imod = 0, dimsizes(data_all&models) - 1
-              ; if no data model is similar to curreny entry, write data entry
+              ; if no data dataset is similar to curreny entry, write data entry
               if (data_all&models(imod).eq. data_temp&models(imod2)) then
-=======
-    if (consistent) then
-      data_all(ii, :, :) = (/data_temp/)
-      copy_VarCoords(data_temp, data_all(ii:ii, :, :))
-    else
-      do imod2 = 0, dimsizes(data_temp&models) - 1
-        if (.not.any(data_temp&models(imod2).eq.data_all&models)) then
-          ; Append record for dataset(imod)
-          data_new = extend_var_at(data_all, 1, dimsizes(data_all&models))
-          data_new(ii, dimsizes(data_all&models), :) = \
-            (/data_temp(0, imod2, :)/)
-          data_new&models(dimsizes(data_all&models)) = \
-            (/data_temp&models(imod2)/)
-          data_all := data_new
-          delete(data_new)
-        else
-          ; Loop over datasets of data
-          do imod = 0, dimsizes(data_all&models) - 1
-            ; if no data dataset is similar to curreny entry, write data entry
-            if (data_all&models(imod).eq. data_temp&models(imod2)) then
->>>>>>> ba1631aa
                 data_all(ii, imod, :) = (/data_temp(0, imod2, :)/)
                 copy_VarCoords(data_temp(0:0, imod2, :), \
                                data_all(ii:ii, imod, :))
@@ -271,7 +231,7 @@
 
     data_all_smpi@num_climofiles = i_climo_cnt
 
-    ; Check for incomplete array, SMPI only for models with all vars
+    ; Check for incomplete array, SMPI only for datasets with all vars
     if any(ismissing(data_all_smpi)) then
       do ivar = 0, dimsizes(data_all_smpi&vars) - 1
         do ii = 0, dimsizes(data_all_smpi&models) - 1
@@ -289,7 +249,7 @@
         end do
         if (isvar("miss_mods")) then
           log_info("Variable " + data_all_smpi&vars(ivar) \
-                   + " is missing Model(s) " \
+                   + " is missing dataset(s) " \
                    + str_join(miss_mods, ", "))
           delete(miss_mods)
           missing_mods = True
@@ -297,7 +257,7 @@
       end do
       if (isvar("missing_mods")) then
         error_msg("f", diag_script, "", "SMPI only supported for" \
-                  + " models containing all variables")
+                  + " datasets containing all variables")
       end if
     end if
 
@@ -307,7 +267,6 @@
     nmod = dims(1)
     delete(dims)
 
-<<<<<<< HEAD
     data_smpi = new((/dimsizes(data_all_smpi&models), 2/), float)
     data_smpi!0 = "models"
     data_smpi&models = data_all_smpi&models
@@ -335,7 +294,7 @@
     system("mkdir -p " + config_user_info@work_dir)
     ncdf_outfile = ncdf_write(data_smpi, data_smpi@ncdf_dir)
 
-    ; Sort models in alphabetical order (exclude MMM and set to end)
+    ; Sort datasets in alphabetical order (exclude MMM and set to end)
 
     pid = sort_alphabetically(data_smpi&models, \
                               ind(data_smpi&models.eq."Mean-model".or. \
@@ -376,7 +335,7 @@
       delete(data_all@reference)
     end if
 
-    ; Sort models in alphabetical order, excluding multi-model mean/median
+    ; Sort datasets in alphabetical order, excluding multi-model mean/median
     ; which are placed at the beginning
     if (isatt(diag_script_info, "sort")) then
       if (diag_script_info@sort) then
@@ -389,19 +348,6 @@
           data_all := data_all(:, pid)
         end if
         delete(pid)
-=======
-  ; Sort datasets in alphabetical order, excluding multi-model mean/median
-  ; which are placed at the beginning
-  if (isatt(diag_script_info, "sort")) then
-    if (diag_script_info@sort) then
-      idx = ind(data_all&models.eq."MultiModelMean" .or. \
-                data_all&models.eq."MultiModelMedian")
-      pid = sort_alphabetically(data_all&models, idx, "begin")
-      if (dimsizes(dimsizes(data_all)).eq.3) then
-        data_all := data_all(:, pid, :)
-      else
-        data_all := data_all(:, pid)
->>>>>>> ba1631aa
       end if
     end if
 
