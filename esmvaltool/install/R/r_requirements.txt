--- conflicted
+++ resolved
@@ -1,7 +1,6 @@
-<<<<<<< HEAD
+lintr
+logging
 yaml
-lintr
-Rcpp
 dotCall64
 abind
 climdex.pcic
@@ -12,10 +11,4 @@
 ncdf4
 RColorBrewer
 s2dverification
-plyr
-XML
-=======
-lintr
-logging
-yaml
->>>>>>> 3cec7581
+plyr