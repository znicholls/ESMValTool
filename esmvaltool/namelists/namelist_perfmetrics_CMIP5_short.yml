###############################################################################
# namelist_perfmetrics_CMIP5.xml
#
# Description
# Namelist for plotting the performance metrics for the CMIP5 models,
# including the "standard" ECVs as in Gleckler et al., plus some additional
# variables (like ozone, sea-ice, aerosol...)
#
# Authors
# Franziska Frank (DLR, Germany)
# Mattia Righi (DLR, Germany)
# Veronika Eyring (DLR, Germany)
#
# Project
# DLR ESMVal
#
# Reference
# Gleckler et al., J. Geophys. Res., 113, D06104, doi: 10.1029/2007JD008972
# (2008)
#
# This namelist is part of the ESMValTool
###############################################################################
---

models:
  - {model: bcc-csm1-1,       project: CMIP5, exp: historical, ensemble: r1i1p1, start_year: 2000, end_year: 2002}
  - {model: GFDL-ESM2G,       project: CMIP5, exp: historical, ensemble: r1i1p1, start_year: 2000, end_year: 2002}
  - {model: MPI-ESM-LR,       project: CMIP5, exp: historical, ensemble: r1i1p1, start_year: 2000, end_year: 2002}
  - {model: MPI-ESM-MR,       project: CMIP5, exp: historical, ensemble: r1i1p1, start_year: 2000, end_year: 2002}

preprocessors:
  pp850:
    extract_levels:
      levels: 85000
      scheme: linear
    regrid:
      target_grid: ERA-Interim
      scheme: linear
    mask_fillvalues:
      threshold_fraction: 0.95

diagnostics:
  ta_850_global:
    description: Air temperature at 850 hPa global.
    variables:
      ta:
        preprocessor: pp850
        reference_model: ERA-Interim
        alternative_model: NCEP
        mip: Amon
        field: T3M
    additional_models:
      - {model: ERA-Interim,  project: OBS,  type: reanaly,  version: 1,  start_year: 2000,  end_year: 2002,  tier: 3}
      - {model: NCEP,         project: OBS,  type: reanaly,  version: 1,  start_year: 2000,  end_year: 2002,  tier: 2}
    scripts:
      main: &main_script_settings
        script: perfmetrics_main.ncl
        plot_type: cycle       # Plot type ('cycle' (time), 'zonal' (plev, lat), 'latlon' (lat, lon), 'cycle_latlon' (time, lat, lon))
        time_avg: monthlyclim  # Time average ('opt' argument of time_operations.ncl)
        region: Global         # Selected region ('Global', 'Tropics', 'NH extratropics', 'SH extratropics')
        plot_stddev: ref_model # Plot standard deviation ('all', 'none', 'ref_model' or given model name)
        legend_outside: true   # Plot legend in a separate file
        styleset: CMIP5        # Plot style
      main_grading: &main_grading_script_settings
        <<: *main_script_settings
        plot_type: cycle_latlon        # Plot type ('cycle' (time), 'zonal' (plev, lat), 'latlon' (lat, lon), 'cycle_latlon' (time, lat, lon))
        draw_plots: false              # Do not draw plots
        calc_grading: true             # Calculate grading
        metric: RMSD                   # Metric ("RMSD", "BIAS")
        normalization: centered_median # Normalization ("mean", "median", "centered_median")
<<<<<<< HEAD
        MultiModelMean: true           # Multi-model mean
        MultiModelMedian: true         # Multi-model median
=======

#   grading_collect:
#     description: Wrapper to collect and plot previously calculated gradings.
#     scripts:
#       grading_collect:
#         script: perfmetrics_grading_collect.ncl
#         ancestors: ['grading']
#         label_bounds: [-0.5, 0.5]
#         label_scale: 0.1
#         disp_values: false
#         cm_interval: [2, 241]
#         sort: true  # Sort model in alphabetic order (excluding MMM)
>>>>>>> bd6be0a4
<|MERGE_RESOLUTION|>--- conflicted
+++ resolved
@@ -55,7 +55,7 @@
     scripts:
       main: &main_script_settings
         script: perfmetrics_main.ncl
-        plot_type: cycle       # Plot type ('cycle' (time), 'zonal' (plev, lat), 'latlon' (lat, lon), 'cycle_latlon' (time, lat, lon))
+        plot_type: cycle       # Plot type ('cycle' [time], 'zonal' [plev, lat], 'latlon' [lat, lon], 'cycle_latlon' [time, lat, lon])
         time_avg: monthlyclim  # Time average ('opt' argument of time_operations.ncl)
         region: Global         # Selected region ('Global', 'Tropics', 'NH extratropics', 'SH extratropics')
         plot_stddev: ref_model # Plot standard deviation ('all', 'none', 'ref_model' or given model name)
@@ -63,15 +63,17 @@
         styleset: CMIP5        # Plot style
       main_grading: &main_grading_script_settings
         <<: *main_script_settings
-        plot_type: cycle_latlon        # Plot type ('cycle' (time), 'zonal' (plev, lat), 'latlon' (lat, lon), 'cycle_latlon' (time, lat, lon))
+        plot_type: cycle_latlon        # Plot type ('cycle' [time], 'zonal' [plev, lat], 'latlon' [lat, lon], 'cycle_latlon' [time, lat, lon])
         draw_plots: false              # Do not draw plots
         calc_grading: true             # Calculate grading
-        metric: RMSD                   # Metric ("RMSD", "BIAS")
-        normalization: centered_median # Normalization ("mean", "median", "centered_median")
-<<<<<<< HEAD
+        metric: RMSD                   # Metric ('RMSD', 'BIAS', taylor')
+        normalization: centered_median # Normalization ('mean', 'median', 'centered_median')
         MultiModelMean: true           # Multi-model mean
         MultiModelMedian: true         # Multi-model median
-=======
+      main_taylor: &main_taylor_script_settings
+        <<: *main_grading_script_settings
+        metric: taylor                 # Metric ('RMSD', 'BIAS', taylor')
+
 
 #   grading_collect:
 #     description: Wrapper to collect and plot previously calculated gradings.
@@ -84,4 +86,3 @@
 #         disp_values: false
 #         cm_interval: [2, 241]
 #         sort: true  # Sort model in alphabetic order (excluding MMM)
->>>>>>> bd6be0a4
