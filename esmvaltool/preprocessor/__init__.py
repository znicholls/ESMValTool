"""Preprocessor module."""
import copy
import inspect
import logging

import six
from iris.cube import Cube, CubeList

from .._provenance import TrackedFile
from .._task import BaseTask
from ._area import (zonal_means, extract_named_regions,
                    average_region, extract_region)
from ._derive import derive
from ._download import download
from ._io import (_get_debug_filename, cleanup, concatenate, load, save,
                  write_metadata)
from ._mask import (mask_above_threshold, mask_below_threshold,
                    mask_fillvalues, mask_inside_range, mask_landsea,
                    mask_landseaice, mask_outside_range)
from ._multimodel import multi_model_statistics
from ._reformat import (cmor_check_data, cmor_check_metadata, fix_data,
                        fix_file, fix_metadata)
from ._regrid import extract_levels, regrid
<<<<<<< HEAD
from ._time_area import (extract_month, extract_season, seasonal_mean,
                         time_average, annual_mean)
from ._time_area import time_slice as extract_time
from ._volume_pp import depth_integration, extract_trajectory, extract_transect
from ._volume_pp import volume_average as average_volume
from ._volume_pp import volume_slice as extract_volume
=======
from ._time import (extract_month, extract_season, seasonal_mean,
                    time_average, extract_time)
from ._volume import (depth_integration, extract_trajectory, extract_transect,
                      average_volume, extract_volume)
>>>>>>> 527c1249

logger = logging.getLogger(__name__)

__all__ = [
    'download',
    # File reformatting/CMORization
    'fix_file',
    # Load cubes from file
    'load',
    # Derive variable
    'derive',
    # Metadata reformatting/CMORization
    'fix_metadata',
    # Concatenate all cubes in one
    'concatenate',
    'cmor_check_metadata',
    # Time extraction
    'extract_time',
    'extract_season',
    'extract_month',
    # Data reformatting/CMORization
    'fix_data',
    # Level extraction
    'extract_levels',
    # Mask landsea (fx or Natural Earth)
    'mask_landsea',
    # Mask landseaice, sftgif only
    'mask_landseaice',
    # Regridding
    'regrid',
    # Masking missing values
    'mask_fillvalues',
    'mask_above_threshold',
    'mask_below_threshold',
    'mask_inside_range',
    'mask_outside_range',
    # Region selection
    'extract_region',
    'extract_volume',
    'extract_trajectory',
    'extract_transect',
    # 'average_zone': average_zone,
    # 'cross_section': cross_section,
    # Time operations
    # 'annual_cycle': annual_cycle,
    # 'diurnal_cycle': diurnal_cycle,
    'multi_model_statistics',
    # Grid-point operations
    'extract_named_regions',
    'depth_integration',
    'average_region',
    'average_volume',
    'zonal_means',
    'annual_mean',
    'seasonal_mean',
    'time_average',
    'cmor_check_data',
    # Save to file
    'save',
    'cleanup',
]

DEFAULT_ORDER = tuple(__all__)

# The order of intial and final steps cannot be configured
INITIAL_STEPS = DEFAULT_ORDER[:DEFAULT_ORDER.index('fix_data') + 1]
FINAL_STEPS = DEFAULT_ORDER[DEFAULT_ORDER.index('cmor_check_data'):]

MULTI_MODEL_FUNCTIONS = {
    'multi_model_statistics',
    'mask_fillvalues',
}


def _get_itype(step):
    """Get the input type of a preprocessor function."""
    function = globals()[step]
    itype = inspect.getargspec(function).args[0]
    return itype


def check_preprocessor_settings(settings):
    """Check preprocessor settings."""
    # The inspect functions getargspec and getcallargs are deprecated
    # in Python 3, but their replacements are not available in Python 2.
    # TODO: Use the new Python 3 inspect API
    for step in settings:
        if step not in DEFAULT_ORDER:
            raise ValueError(
                "Unknown preprocessor function '{}', choose from: {}".format(
                    step, ', '.join(DEFAULT_ORDER)))

        function = function = globals()[step]
        argspec = inspect.getargspec(function)
        args = argspec.args[1:]
        # Check for invalid arguments
        invalid_args = set(settings[step]) - set(args)
        if invalid_args:
            raise ValueError(
                "Invalid argument(s): {} encountered for preprocessor "
                "function {}. \nValid arguments are: [{}]".format(
                    ', '.join(invalid_args), step, ', '.join(args)))

        # Check for missing arguments
        defaults = argspec.defaults
        end = None if defaults is None else -len(defaults)
        missing_args = set(args[:end]) - set(settings[step])
        if missing_args:
            raise ValueError(
                "Missing required argument(s) {} for preprocessor "
                "function {}".format(missing_args, step))
        # Final sanity check in case the above fails to catch a mistake
        try:
            inspect.getcallargs(function, None, **settings[step])
        except TypeError:
            logger.error(
                "Wrong preprocessor function arguments in "
                "function '%s'", step)
            raise


def _check_multi_model_settings(products):
    """Check that multi dataset settings are identical for all products."""
    multi_model_steps = (step for step in MULTI_MODEL_FUNCTIONS
                         if any(step in p.settings for p in products))
    for step in multi_model_steps:
        reference = None
        for product in products:
            settings = product.settings.get(step)
            if settings is None:
                continue
            elif reference is None:
                reference = product
            elif reference.settings[step] != settings:
                raise ValueError(
                    "Unable to combine differing multi-dataset settings for "
                    "{} and {}, {} and {}".format(
                        reference.filename, product.filename,
                        reference.settings[step], settings))


def _get_multi_model_settings(products, step):
    """Select settings for multi model step"""
    _check_multi_model_settings(products)
    settings = {}
    exclude = set()
    for product in products:
        if step in product.settings:
            settings = product.settings[step]
        else:
            exclude.add(product)
    return settings, exclude


def _run_preproc_function(function, items, kwargs):
    """Run preprocessor function."""
    msg = "{}({}, {})".format(function.__name__, items, kwargs)
    logger.debug("Running %s", msg)
    try:
        return function(items, **kwargs)
    except Exception:
        logger.error("Failed to run %s", msg)
        raise


def preprocess(items, step, **settings):
    """Run preprocessor"""
    logger.debug("Running preprocessor step %s", step)
    function = globals()[step]
    itype = _get_itype(step)

    result = []
    if itype.endswith('s'):
        result.append(_run_preproc_function(function, items, settings))
    else:
        for item in items:
            result.append(_run_preproc_function(function, item, settings))

    items = []
    for item in result:
        if isinstance(item,
                      (PreprocessorFile, Cube, six.string_types)):
            items.append(item)
        else:
            items.extend(item)

    return items


def get_step_blocks(steps, order):
    """Group steps into execution blocks."""
    blocks = []
    prev_step_type = None
    for step in order[order.index('load') + 1:order.index('save')]:
        if step in steps:
            step_type = step in MULTI_MODEL_FUNCTIONS
            if step_type is not prev_step_type:
                block = []
                blocks.append(block)
            prev_step_type = step_type
            block.append(step)
    return blocks


class PreprocessorFile(TrackedFile):
    """Preprocessor output file."""

    def __init__(self, attributes, settings, ancestors=None):
        super(PreprocessorFile, self).__init__(attributes['filename'],
                                               attributes, ancestors)

        self.settings = copy.deepcopy(settings)
        if 'save' not in self.settings:
            self.settings['save'] = {}
        self.settings['save']['filename'] = self.filename

        self.files = [a.filename for a in ancestors or ()]

        self._cubes = None
        self._prepared = False

    def check(self):
        """Check preprocessor settings."""
        check_preprocessor_settings(self.settings)

    def apply(self, step, debug=False):
        """Apply preprocessor step to product."""
        if step not in self.settings:
            raise ValueError(
                "PreprocessorFile {} has no settings for step {}".format(
                    self, step))
        self.cubes = preprocess(self.cubes, step, **self.settings[step])
        if debug:
            logger.debug("Result %s", self.cubes)
            filename = _get_debug_filename(self.filename, step)
            save(self.cubes, filename)

    def prepare(self):
        """Apply preliminary file operations on product."""
        if not self._prepared:
            for step in DEFAULT_ORDER[:DEFAULT_ORDER.index('load')]:
                if step in self.settings:
                    self.files = preprocess(self.files, step,
                                            **self.settings[step])
            self._prepared = True

    @property
    def cubes(self):
        """Cubes."""
        if self.is_closed:
            self.prepare()
            self._cubes = preprocess(self.files, 'load',
                                     **self.settings.get('load', {}))
        return self._cubes

    @cubes.setter
    def cubes(self, value):
        self._cubes = value

    def save(self):
        """Save cubes to disk."""
        if self._cubes is not None:
            self.files = preprocess(self._cubes, 'save',
                                    **self.settings['save'])
            self.files = preprocess(self.files, 'cleanup',
                                    **self.settings.get('cleanup', {}))

    def close(self):
        """Close the file."""
        self.save()
        self._cubes = None

    @property
    def is_closed(self):
        """Check if the file is closed."""
        return self._cubes is None

    def _initialize_entity(self):
        """Initialize the entity representing the file."""
        super(PreprocessorFile, self)._initialize_entity()
        settings = {
            'preprocessor:' + k: str(v)
            for k, v in self.settings.items()
        }
        self.entity.add_attributes(settings)


# TODO: use a custom ProductSet that raises an exception if you try to
# add the same Product twice


def _apply_multimodel(products, step, debug):
    """Apply multi model step to products."""
    settings, exclude = _get_multi_model_settings(products, step)

    logger.debug("Applying %s to\n%s", step, '\n'.join(
        str(p) for p in products - exclude))
    result = preprocess(products - exclude, step, **settings)
    products = set(result) | exclude

    if debug:
        for product in products:
            logger.debug("Result %s", product.filename)
            if not product.is_closed:
                for cube in product.cubes:
                    logger.debug("with cube %s", cube)

    return products


class PreprocessingTask(BaseTask):
    """Task for running the preprocessor"""

    def __init__(
            self,
            products,
            ancestors=None,
            name='',
            order=DEFAULT_ORDER,
            debug=None,
            write_ncl_interface=False,
    ):
        """Initialize"""
        super(PreprocessingTask, self).__init__(ancestors=ancestors, name=name)
        _check_multi_model_settings(products)
        self.products = set(products)
        self.order = list(order)
        self.debug = debug
        self.write_ncl_interface = write_ncl_interface

    def _intialize_product_provenance(self):
        """Initialize product provenance."""
        for product in self.products:
            product.initialize_provenance(self.activity)

        # Hacky way to initialize the multi model products as well.
        step = 'multi_model_statistics'
        input_products = [p for p in self.products if step in p.settings]
        if input_products:
            statistic_products = input_products[0].settings[step].get(
                'output_products', {}).values()
            for product in statistic_products:
                product.initialize_provenance(self.activity)

    def _run(self, _):
        """Run the preprocessor."""
        self._intialize_product_provenance()

        steps = {
            step
            for product in self.products for step in product.settings
        }
        blocks = get_step_blocks(steps, self.order)
        for block in blocks:
            logger.debug("Running block %s", block)
            if block[0] in MULTI_MODEL_FUNCTIONS:
                for step in block:
                    self.products = _apply_multimodel(self.products, step,
                                                      self.debug)
            else:
                for product in self.products:
                    logger.debug("Applying single-model steps to %s", product)
                    for step in block:
                        if step in product.settings:
                            product.apply(step, self.debug)
                    if block == blocks[-1]:
                        product.close()

        for product in self.products:
            product.close()
        metadata_files = write_metadata(self.products,
                                        self.write_ncl_interface)
        return metadata_files

    def __str__(self):
        """Get human readable description."""
        order = [
            step for step in self.order
            if any(step in product.settings for product in self.products)
        ]
        products = '\n\n'.join(str(p) for p in self.products)
        txt = "{}:\norder: {}\n{}\n{}".format(
            self.__class__.__name__,
            order,
            products,
            super(PreprocessingTask, self).str(),
        )
        return txt<|MERGE_RESOLUTION|>--- conflicted
+++ resolved
@@ -21,19 +21,10 @@
 from ._reformat import (cmor_check_data, cmor_check_metadata, fix_data,
                         fix_file, fix_metadata)
 from ._regrid import extract_levels, regrid
-<<<<<<< HEAD
-from ._time_area import (extract_month, extract_season, seasonal_mean,
-                         time_average, annual_mean)
-from ._time_area import time_slice as extract_time
-from ._volume_pp import depth_integration, extract_trajectory, extract_transect
-from ._volume_pp import volume_average as average_volume
-from ._volume_pp import volume_slice as extract_volume
-=======
 from ._time import (extract_month, extract_season, seasonal_mean,
                     time_average, extract_time)
 from ._volume import (depth_integration, extract_trajectory, extract_transect,
                       average_volume, extract_volume)
->>>>>>> 527c1249
 
 logger = logging.getLogger(__name__)
 
