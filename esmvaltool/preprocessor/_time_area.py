"""Time operations on cubes

Allows for selecting data subsets using certain time bounds;
constructing seasonal and area averages.
"""
import iris
import iris.coord_categorisation
import numpy as np


def time_slice(cube, start_year, start_month, start_day, end_year, end_month,
               end_day):
    """Slice cube on time.

    Parameters
    ----------
        cube: iris.cube.Cube
            input cube.
        start_year: int
            start year
        start_month: int
            start month
        start_day: int
            start day
        end_year: int
            end year
        end_month: int
            end month
        end_day: int
            end day

    Returns
    -------
    iris.cube.Cube
        Sliced cube.

    """
    import datetime
    time_units = cube.coord('time').units
    if time_units.calendar == '360_day':
        if start_day > 30:
            start_day = 30
        if end_day > 30:
            end_day = 30
    start_date = datetime.datetime(
        int(start_year), int(start_month), int(start_day))
    end_date = datetime.datetime(int(end_year), int(end_month), int(end_day))

    t_1 = time_units.date2num(start_date)
    t_2 = time_units.date2num(end_date)
    # TODO replace the block below for when using iris 2.0
    # my_constraint = iris.Constraint(time=lambda t: (
    #     t_1 < time_units.date2num(t.point) < t_2))
    my_constraint = iris.Constraint(time=lambda t: (t_1 < t.point < t_2))
    return cube.extract(my_constraint)


def extract_season(cube, season):
    """
    Slice cube to get only the data belonging to a specific season.

    Parameters
    ----------
    cube: iris.cube.Cube
        Original data
    season: str
        Season to extract. Available: DJF, MAM, JJA, SON
    """
<<<<<<< HEAD
    iris.coord_categorisation.add_season(cube, 'time', name='clim_season')
=======
    if not cube.coords('clim_season'):
        iris.coord_categorisation.add_season(cube, 'time', name='clim_season')
    if not cube.coords('season_year'):
        iris.coord_categorisation.add_season_year(cube,
                                                  'time',
                                                  name='season_year')
>>>>>>> 60a89f78
    return cube.extract(iris.Constraint(clim_season=season.lower()))


def extract_month(cube, month):
    """
    Slice cube to get only the data belonging to a specific month.

    Parameters
    ----------
    cube: iris.cube.Cube
        Original data
    month: int
        Month to extract as a number from 1 to 12
    """
    return cube.extract(iris.Constraint(month_number=month))


def time_average(cube):
    """
    Compute time average.

    Get the time average over the entire cube. The average is weighted by the
    bounds of the time coordinate.

    Parameters
    ----------
        cube: iris.cube.Cube
            input cube.

    Returns
    -------
    iris.cube.Cube
        time averaged cube.
    """
    time = cube.coord('time')
    time_thickness = time.bounds[..., 1] - time.bounds[..., 0]

    # The weights need to match the dimensionality of the cube.
    slices = [None for i in cube.shape]
    coord_dim = cube.coord_dims('time')[0]
    slices[coord_dim] = slice(None)
    time_thickness = np.abs(time_thickness[tuple(slices)])
    ones = np.ones_like(cube.data)
    time_weights = time_thickness * ones

    return cube.collapsed('time', iris.analysis.MEAN, weights=time_weights)


# get the seasonal mean
def seasonal_mean(cube):
    """
    Function to compute seasonal means with MEAN

    Chunks time in 3-month periods and computes means over them;

    Arguments
    ---------
        cube: iris.cube.Cube
            input cube.

    Returns
    -------
    iris.cube.Cube
        Seasonal mean cube
    """
<<<<<<< HEAD
    iris.coord_categorisation.add_season(cube, 'time', name='clim_season')
    iris.coord_categorisation.add_season_year(cube, 'time', name='season_year')
    cube = cube.aggregated_by(['clim_season', 'season_year'],
                              iris.analysis.MEAN)
=======
    if not cube.coords('clim_season'):
        iris.coord_categorisation.add_season(cube, 'time', name='clim_season')
    if not cube.coords('season_year'):
        iris.coord_categorisation.add_season_year(
            cube, 'time', name='season_year')
    annual_seasonal_mean = cube.aggregated_by(['clim_season', 'season_year'],
                                              iris.analysis.MEAN)
>>>>>>> 60a89f78

    # TODO: This preprocessor is not calendar independent.
    def spans_three_months(time):
        """Check for three months"""
        return (time.bound[1] - time.bound[0]) == 2160

    three_months_bound = iris.Constraint(time=spans_three_months)
    return cube.extract(three_months_bound)<|MERGE_RESOLUTION|>--- conflicted
+++ resolved
@@ -66,16 +66,11 @@
     season: str
         Season to extract. Available: DJF, MAM, JJA, SON
     """
-<<<<<<< HEAD
-    iris.coord_categorisation.add_season(cube, 'time', name='clim_season')
-=======
     if not cube.coords('clim_season'):
         iris.coord_categorisation.add_season(cube, 'time', name='clim_season')
     if not cube.coords('season_year'):
-        iris.coord_categorisation.add_season_year(cube,
-                                                  'time',
-                                                  name='season_year')
->>>>>>> 60a89f78
+        iris.coord_categorisation.add_season_year(
+            cube, 'time', name='season_year')
     return cube.extract(iris.Constraint(clim_season=season.lower()))
 
 
@@ -141,20 +136,13 @@
     iris.cube.Cube
         Seasonal mean cube
     """
-<<<<<<< HEAD
-    iris.coord_categorisation.add_season(cube, 'time', name='clim_season')
-    iris.coord_categorisation.add_season_year(cube, 'time', name='season_year')
-    cube = cube.aggregated_by(['clim_season', 'season_year'],
-                              iris.analysis.MEAN)
-=======
     if not cube.coords('clim_season'):
         iris.coord_categorisation.add_season(cube, 'time', name='clim_season')
     if not cube.coords('season_year'):
         iris.coord_categorisation.add_season_year(
             cube, 'time', name='season_year')
-    annual_seasonal_mean = cube.aggregated_by(['clim_season', 'season_year'],
-                                              iris.analysis.MEAN)
->>>>>>> 60a89f78
+    cube = cube.aggregated_by(['clim_season', 'season_year'],
+                              iris.analysis.MEAN)
 
     # TODO: This preprocessor is not calendar independent.
     def spans_three_months(time):
