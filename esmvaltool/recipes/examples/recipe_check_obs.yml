# ESMValTool
# recipe_check_obs.yml
---
documentation:
  description: |
    Test recipe for OBS, no proprocessor or diagnostics are applied,
    just to check correct reading of the CMORized data.

  authors:
    - righ_ma

preprocessors:
  nopp:
    extract_levels: false
    regrid: false
    mask_fillvalues: false
    multi_model_statistics: false

diagnostics:

  ### TIER 2 ##################################################################

  # CRU:
  #   description: CRU
  #   variables:
  #     tas:
  #       mip: Amon
  #     pr:
  #       mip: Amon
  #   additional_datasets:
  #     - {dataset: CRU, project: OBS, tier: 2, type: reanaly, version: TS4.02, start_year: 1901, end_year: 2017}
  #   scripts: null


  # ESACCI-AEROSOL:
  #   description: ESACCI-AEROSOL
  #   variables:
  #     abs550aer:
  #       preproc: nopp
  #       mip: aero
  #     od550aer:
  #       preproc: nopp
  #       mip: aero
  #     od550aerStderr:
  #       preproc: nopp
  #       mip: aero
  #     od550lt1aer:
  #       preproc: nopp
  #       mip: aero
  #     od870aer:
  #       preproc: nopp
  #       mip: aero
  #     od870aerStderr:
  #       preproc: nopp
  #       mip: aero
  #   additional_datasets:
  #     - {dataset: ESACCI-AEROSOL, project: OBS, tier: 2, type: sat, version: SU-v4.21, start_year: 1997, end_year: 2011}
  #   scripts: null


  # ESACCI-CLOUD:
  #   description: ESACCI-CLOUD
  #   variables:
  #     clivi:
  #       preproc: nopp
  #       mip: Amon
  #     clt:
  #       preproc: nopp
  #       mip: Amon
  #     cltStderr:
  #       preproc: nopp
  #       mip: Amon
  #     clwvi:
  #       preproc: nopp
  #       mip: Amon
  #   additional_datasets:
  #     - {dataset: ESACCI-CLOUD, project: OBS, tier: 2, type: sat, version: AVHRR-fv3.0, start_year: 1982, end_year: 2016}
  #   scripts: null


  # ESACCI-FIRE:
  #   description: ESACCI-FIRE
  #   variables:
  #     burntArea:
  #       preproc: nopp
  #       mip: Lmon
  #   additional_datasets:
  #     - {dataset: ESACCI-FIRE, project: OBS, tier: 2, type: sat, version: L4-BA-MERIS-fv4.1, start_year: 2005, end_year: 2011}
  #   scripts: null


  # ESACCI-LANDCOVER:
  #   description: ESACCI-LANDCOVER
  #   variables:
  #     baresoilFrac:
  #       preproc: nopp
  #       mip: Lmon
  #     cropFrac:
  #       preproc: nopp
  #       mip: Lmon
  #     grassFrac:
  #       preproc: nopp
  #       mip: Lmon
  #     shrubFrac:
  #       preproc: nopp
  #       mip: Lmon
  #     treeFrac:
  #       preproc: nopp
  #       mip: Lmon
  #   additional_datasets:
  #     - {dataset: ESACCI-LANDCOVER, project: OBS, tier: 2, type: sat, version: L4-LCCS-Map-300m-P5Y-aggregated-0.500000Deg, start_year: 1998, end_year: 2012}
  #   scripts: null


  # ESACCI-OC:
  #   description: ESACCI-OC
  #   variables:
  #     chl:
  #       preproc: nopp
  #       mip: Omon
  #   additional_datasets:
  #     - {dataset: ESACCI-OC, project: OBS, tier: 2, type: sat, version: fv3.1, start_year: 1997, end_year: 2016}
  #   scripts: null


  # ESACCI-OZONE:
  #   description: ESACCI-OZONE
  #   variables:
  #     toz:
  #       preproc: nopp
  #       mip: Amon
  #       additional_datasets:
  #         - {dataset: ESACCI-OZONE, project: OBS, tier: 2, type: sat, version: L3, start_year: 1997, end_year: 2010}
  #     tozStderr:
  #       preproc: nopp
  #       mip: Amon
  #       additional_datasets:
  #         - {dataset: ESACCI-OZONE, project: OBS, tier: 2, type: sat, version: L3, start_year: 1997, end_year: 2010}
  #     tro3prof:
  #       preproc: nopp
  #       mip: Amon
  #       additional_datasets:
  #         - {dataset: ESACCI-OZONE, project: OBS, tier: 2, type: sat, version: L3, start_year: 2007, end_year: 2008}
  #     tro3profStderr:
  #       preproc: nopp
  #       mip: Amon
  #       additional_datasets:
  #         - {dataset: ESACCI-OZONE, project: OBS, tier: 2, type: sat, version: L3, start_year: 2007, end_year: 2008}
  #   scripts: null


  # ESACCI-SOILMOISTURE:
  #   description: ESACCI-SOILMOISTURE
  #   variables:
  #     dos:
  #       preproc: nopp
  #       mip: Lmon
  #     dosStderr:
  #       preproc: nopp
  #       mip: Lmon
  #     sm:
  #       preproc: nopp
  #       mip: Lmon
  #     smStderr:
  #       preproc: nopp
  #       mip: Lmon
  #   additional_datasets:
  #     - {dataset: ESACCI-SOILMOISTURE, project: OBS, tier: 2, type: sat, version: L3S-SSMV-COMBINED-v4.2, start_year: 2005, end_year: 2011}
  #   scripts: null


  # ESACCI-SST:
  #   description: ESACCI-SST
  #   variables:
  #     ts:
  #       preproc: nopp
  #       mip: Amon
  #     tsStderr:
  #       preproc: nopp
  #       mip: Amon
  #   additional_datasets:
  #     - {dataset: ESACCI-SST, project: OBS, tier: 2, type: sat, version: L4-GHRSST-SSTdepth-OSTIA-GLOB, start_year: 1992, end_year: 2010}
  #   scripts: null


  # GHCN:
  #   description: GHCN
  #   variables:
  #     pr:
  #       preproc: nopp
  #       mip: Amon
  #   additional_datasets:
  #     - {dataset: GHCN, project: OBS, tier: 2, type: ground, version: 1, start_year: 1900, end_year: 2014}
  #   scripts: null


  # HadCRUT3:
  #   description: HadCRUT3
  #   variables:
  #     tasa:
  #       preproc: nopp
  #       mip: Amon
  #   additional_datasets:
  #     - {dataset: HadCRUT3, project: OBS, tier: 2, type: ground, version: 1, start_year: 1850, end_year: 2013}
  #   scripts: null


  # HadCRUT4:
  #   description: HadCRUT4
  #   variables:
  #     tas:
  #       preproc: nopp
  #       mip: Amon
  #     tasa:
  #       preproc: nopp
  #       mip: Amon
  #   additional_datasets:
  #     - {dataset: HadCRUT4, project: OBS, tier: 2, type: ground, version: 1, start_year: 1850, end_year: 2018}
  #   scripts: null


  # HadISST:
  #   description: HadISST
  #   variables:
  #     ts:
  #       preproc: nopp
  #       mip: Amon
  #     tos:
  #       preproc: nopp
  #       mip: Omon
  #     sic:
  #       preproc: nopp
  #       mip: OImon
  #   additional_datasets:
  #     - {dataset: HadISST, project: OBS, tier: 2, type: reanaly, version: 1, start_year: 1870, end_year: 2017}
  #   scripts: null

  IABP:
    description: IABP
    variables:
<<<<<<< HEAD
      usi:
=======
      tas:
        mip: Amon
      pr:
        mip: Amon
    additional_datasets:
      - {dataset: CRU, project: OBS, tier: 2, type: reanaly, version: TS4.02, start_year: 1901, end_year: 2017}
    scripts: null

  Eppley-VGPM-MODIS:
    description: Eppley-VGPM-MODIS
    variables:
      intpp:
        mip: Omon
    additional_datasets:
      - {dataset: Eppley-VGPM-MODIS, project: OBS, tier: 2, type: sat, version: R2018, start_year: 2003, end_year: 2018}
    scripts: null

  ESACCI-AEROSOL:
    description: ESACCI-AEROSOL
    variables:
      abs550aer:
        preproc: nopp
        mip: aero
      od550aer:
        preproc: nopp
        mip: aero
      od550aerStderr:
        preproc: nopp
        mip: aero
      od550lt1aer:
        preproc: nopp
        mip: aero
      od870aer:
        preproc: nopp
        mip: aero
      od870aerStderr:
        preproc: nopp
        mip: aero
    additional_datasets:
      - {dataset: ESACCI-AEROSOL, project: OBS, tier: 2, type: sat, version: SU-v4.21, start_year: 1997, end_year: 2011}
    scripts: null


  ESACCI-CLOUD:
    description: ESACCI-CLOUD
    variables:
      clivi:
        preproc: nopp
        mip: Amon
      clt:
        preproc: nopp
        mip: Amon
      cltStderr:
        preproc: nopp
        mip: Amon
      clwvi:
        preproc: nopp
        mip: Amon
    additional_datasets:
      - {dataset: ESACCI-CLOUD, project: OBS, tier: 2, type: sat, version: AVHRR-fv3.0, start_year: 1982, end_year: 2016}
    scripts: null


  ESACCI-FIRE:
    description: ESACCI-FIRE
    variables:
      burntArea:
        preproc: nopp
        mip: Lmon
    additional_datasets:
      - {dataset: ESACCI-FIRE, project: OBS, tier: 2, type: sat, version: L4-BA-MERIS-fv4.1, start_year: 2005, end_year: 2011}
    scripts: null


  ESACCI-LANDCOVER:
    description: ESACCI-LANDCOVER
    variables:
      baresoilFrac:
        preproc: nopp
        mip: Lmon
      cropFrac:
        preproc: nopp
        mip: Lmon
      grassFrac:
        preproc: nopp
        mip: Lmon
      shrubFrac:
        preproc: nopp
        mip: Lmon
      treeFrac:
        preproc: nopp
        mip: Lmon
    additional_datasets:
      - {dataset: ESACCI-LANDCOVER, project: OBS, tier: 2, type: sat, version: L4-LCCS-Map-300m-P5Y-aggregated-0.500000Deg, start_year: 1998, end_year: 2012}
    scripts: null


  ESACCI-OC:
    description: ESACCI-OC
    variables:
      chl:
        preproc: nopp
        mip: Omon
    additional_datasets:
      - {dataset: ESACCI-OC, project: OBS, tier: 2, type: sat, version: fv3.1, start_year: 1997, end_year: 2016}
    scripts: null


  ESACCI-OZONE:
    description: ESACCI-OZONE
    variables:
      toz:
        preproc: nopp
        mip: Amon
        additional_datasets:
          - {dataset: ESACCI-OZONE, project: OBS, tier: 2, type: sat, version: L3, start_year: 1997, end_year: 2010}
      tozStderr:
        preproc: nopp
        mip: Amon
        additional_datasets:
          - {dataset: ESACCI-OZONE, project: OBS, tier: 2, type: sat, version: L3, start_year: 1997, end_year: 2010}
      tro3prof:
        preproc: nopp
        mip: Amon
        additional_datasets:
          - {dataset: ESACCI-OZONE, project: OBS, tier: 2, type: sat, version: L3, start_year: 2007, end_year: 2008}
      tro3profStderr:
        preproc: nopp
        mip: Amon
        additional_datasets:
          - {dataset: ESACCI-OZONE, project: OBS, tier: 2, type: sat, version: L3, start_year: 2007, end_year: 2008}
    scripts: null


  ESACCI-SOILMOISTURE:
    description: ESACCI-SOILMOISTURE
    variables:
      dos:
        preproc: nopp
        mip: Lmon
      dosStderr:
        preproc: nopp
        mip: Lmon
      sm:
        preproc: nopp
        mip: Lmon
      smStderr:
        preproc: nopp
        mip: Lmon
    additional_datasets:
      - {dataset: ESACCI-SOILMOISTURE, project: OBS, tier: 2, type: sat, version: L3S-SSMV-COMBINED-v4.2, start_year: 2005, end_year: 2011}
    scripts: null


  ESACCI-SST:
    description: ESACCI-SST
    variables:
      ts:
        preproc: nopp
        mip: Amon
      tsStderr:
        preproc: nopp
        mip: Amon
    additional_datasets:
      - {dataset: ESACCI-SST, project: OBS, tier: 2, type: sat, version: L4-GHRSST-SSTdepth-OSTIA-GLOB, start_year: 1992, end_year: 2010}
    scripts: null


  GHCN:
    description: GHCN
    variables:
      pr:
        preproc: nopp
        mip: Amon
    additional_datasets:
      - {dataset: GHCN, project: OBS, tier: 2, type: ground, version: 1, start_year: 1900, end_year: 2014}
    scripts: null


  HadCRUT3:
    description: HadCRUT3
    variables:
      tasa:
        preproc: nopp
        mip: Amon
    additional_datasets:
      - {dataset: HadCRUT3, project: OBS, tier: 2, type: ground, version: 1, start_year: 1850, end_year: 2013}
    scripts: null


  HadCRUT4:
    description: HadCRUT4
    variables:
      tas:
        preproc: nopp
        mip: Amon
      tasa:
        preproc: nopp
        mip: Amon
    additional_datasets:
      - {dataset: HadCRUT4, project: OBS, tier: 2, type: ground, version: 1, start_year: 1850, end_year: 2018}
    scripts: null


  HadISST:
    description: HadISST
    variables:
      ts:
        preproc: nopp
        mip: Amon
      tos:
        preproc: nopp
        mip: Omon
      sic:
        preproc: nopp
        mip: OImon
    additional_datasets:
      - {dataset: HadISST, project: OBS, tier: 2, type: reanaly, version: 1, start_year: 1870, end_year: 2017}
    scripts: null


  Landschuetzer2016:
    description: Landschuetzer2016
    variables:
      dpco2:
        preproc: nopp
        mip: Omon
      fgco2:
        preproc: nopp
        mip: Omon
      spco2:
        preproc: nopp
        mip: Omon
    additional_datasets:
      - {dataset: Landschuetzer2016, project: OBS, tier: 2, type: clim, version: v2016, start_year: 1982, end_year: 2015}
    scripts: null


  NCEP:
    description: NCEP monthly data
    variables:
      hur:
        preproc: nopp
        mip: Amon
      hus:
        preproc: nopp
        mip: Amon
      pr_month:
        short_name: pr
        preproc: nopp
        mip: Amon
      pr_day:
        short_name: pr
        preproc: nopp
        mip: day
      rlut:
        preproc: nopp
        mip: day
      ta:
        preproc: nopp
        mip: Amon
      tas:
        preproc: nopp
        mip: Amon
      ua_month:
        short_name: ua
        preproc: nopp
        mip: Amon
      ua_day:
        short_name: ua
>>>>>>> d9f8b78a
        preproc: nopp
        mip: day
      vsi:
        preproc: nopp
        mip: day
    additional_datasets:
      - {dataset: IABP, project: OBS, tier: 2, type: buoy, version: v4.1, start_year: 1979, end_year: 1992}
    scripts: null


<<<<<<< HEAD
  # Landschuetzer2016:
  #   description: Landschuetzer2016
  #   variables:
  #     dpco2:
  #       preproc: nopp
  #       mip: Omon
  #     fgco2:
  #       preproc: nopp
  #       mip: Omon
  #     spco2:
  #       preproc: nopp
  #       mip: Omon
  #   additional_datasets:
  #     - {dataset: Landschuetzer2016, project: OBS, tier: 2, type: clim, version: v2016, start_year: 1982, end_year: 2015}
  #   scripts: null


  # NCEP:
  #   description: NCEP monthly data
  #   variables:
  #     hur:
  #       preproc: nopp
  #       mip: Amon
  #     hus:
  #       preproc: nopp
  #       mip: Amon
  #     pr_month:
  #       short_name: pr
  #       preproc: nopp
  #       mip: Amon
  #     pr_day:
  #       short_name: pr
  #       preproc: nopp
  #       mip: day
  #     rlut:
  #       preproc: nopp
  #       mip: day
  #     ta:
  #       preproc: nopp
  #       mip: Amon
  #     tas:
  #       preproc: nopp
  #       mip: Amon
  #     ua_month:
  #       short_name: ua
  #       preproc: nopp
  #       mip: Amon
  #     ua_day:
  #       short_name: ua
  #       preproc: nopp
  #       mip: day
  #     va_month:
  #       short_name: va
  #       preproc: nopp
  #       mip: Amon
  #     va_day:
  #       short_name: va
  #       preproc: nopp
  #       mip: day
  #     wap:
  #       preproc: nopp
  #       mip: Amon
  #     zg:
  #       preproc: nopp
  #       mip: Amon
  #   additional_datasets:
  #     - {dataset: NCEP, project: OBS, tier: 2, type: reanaly, version: 1, start_year: 1948, end_year: 2018}
  #   scripts: null


  # PATMOS-x:
  #   description: PATMOS-x
  #   variables:
  #     clt:
  #       preproc: nopp
  #       mip: Amon
  #   additional_datasets:
  #     - {dataset: PATMOS-x, project: OBS, tier: 2, type: sat, version: NOAA, start_year: 1982, end_year: 1985}#2018}
  #   scripts: null


  # WOA:
  #   description: WOA
  #   variables:
  #     so:
  #       preproc: nopp
  #       mip: Omon
  #     thetao:
  #       preproc: nopp
  #       mip: Omon
  #     no3:
  #       preproc: nopp
  #       mip: Oyr
  #     o2:
  #       preproc: nopp
  #       mip: Oyr
  #     po4:
  #       preproc: nopp
  #       mip: Oyr
  #     si:
  #       preproc: nopp
  #       mip: Oyr
  #   additional_datasets:
  #     - {dataset: WOA, project: OBS, tier: 2, type: clim, version: 2013v2, start_year: 2000, end_year: 2000}
  #   scripts: null


  # ### TIER 3 ##################################################################

  # AURA-TES:
  #   description: AURA-TES
  #   variables:
  #     tro3:
  #       preproc: nopp
  #       mip: Amon
  #   additional_datasets:
  #     - {dataset: AURA-TES, project: OBS, tier: 3, type: sat, version: 1, start_year: 2005, end_year: 2011}
  #   scripts: null


  # CDS-SATELLITE-SOIL-MOISTURE:
  #   description: CDS-SATELLITE-SOIL-MOISTURE
  #   variables:
  #     sm:
  #       preproc: nopp
  #       mip: day
  #     smStderr:
  #       preproc: nopp
  #       mip: day
  #   additional_datasets:
  #     - {dataset: CDS-SATELLITE-SOIL-MOISTURE, project: OBS, tier: 3, type: sat, version: COMBINED-TCDR-v201812.0.0, start_year: 1979, end_year: 2018}
  #   scripts: null


  # CDS-XCH4:
  #   description: CDS-XCH4
  #   variables:
  #     xch4:
  #       preproc: nopp
  #       mip: Amon
  #   additional_datasets:
  #     - {dataset: CDS-XCH4, project: OBS, tier: 3, type: sat, version: L3, start_year: 2003, end_year: 2016}
  #   scripts: null


  # CDS-XCO2:
  #   description: CDS-XCO2
  #   variables:
  #     xco2:
  #       preproc: nopp
  #       mip: Amon
  #   additional_datasets:
  #     - {dataset: CDS-XCO2, project: OBS, tier: 3, type: sat, version: L3, start_year: 2003, end_year: 2016}
  #   scripts: null


  # CERES_mon:
  #   description: CERES-SYN1deg monthly data
  #   variables:
  #     rlds_month:
  #       short_name: rlds
  #       preproc: nopp
  #       mip: Amon
  #     rlds_3hr:
  #       short_name: rlds
  #       preproc: nopp
  #       mip: 3hr
  #     rldscs_month:
  #       short_name: rldscs
  #       preproc: nopp
  #       mip: Amon
  #     rldscs_3hr:
  #       short_name: rldscs
  #       preproc: nopp
  #       mip: 3hr
  #     rlus_month:
  #       short_name: rlus
  #       preproc: nopp
  #       mip: Amon
  #     rlus_3hr:
  #       short_name: rlus
  #       preproc: nopp
  #       mip: 3hr
  #     rluscs:
  #       preproc: nopp
  #       mip: 3hr
  #     rlut_month:
  #       short_name: rlut
  #       preproc: nopp
  #       mip: Amon
  #     rlut_3hr:
  #       short_name: rlut
  #       preproc: nopp
  #       mip: 3hr
  #     rlutcs_month:
  #       short_name: rlutcs
  #       preproc: nopp
  #       mip: Amon
  #     rlutcs_3hr:
  #       short_name: rlutcs
  #       preproc: nopp
  #       mip: 3hr
  #     rsds_month:
  #       short_name: rsds
  #       preproc: nopp
  #       mip: Amon
  #     rsds_3hr:
  #       short_name: rsds
  #       preproc: nopp
  #       mip: 3hr
  #     rsdscs:
  #       preproc: nopp
  #       mip: 3hr
  #     rsdt:
  #       preproc: nopp
  #       mip: Amon
  #     rsus_month:
  #       short_name: rsus
  #       preproc: nopp
  #       mip: Amon
  #     rsus_3hr:
  #       short_name: rsus
  #       preproc: nopp
  #       mip: 3hr
  #     rsuscs:
  #       preproc: nopp
  #       mip: 3hr
  #     rsut_month:
  #       short_name: rsut
  #       preproc: nopp
  #       mip: Amon
  #     rsut_3hr:
  #       short_name: rsut
  #       preproc: nopp
  #       mip: 3hr
  #     rsutcs_month:
  #       short_name: rsutcs
  #       preproc: nopp
  #       mip: Amon
  #     rsutcs_3hr:
  #       short_name: rsutcs
  #       preproc: nopp
  #       mip: 3hr
  #   additional_datasets:
  #     - {dataset: CERES-SYN1deg, project: OBS, tier: 3, type: sat, version: Ed3A, start_year: 2001, end_year: 2016}
  #   scripts: null


  # ERA-Interim:
  #   description: ERA-Interim
  #   variables:
  #     clivi:
  #       preproc: nopp
  #       mip: Amon
  #       fx_files: [sftlf]
  #     clt:
  #       preproc: nopp
  #       mip: Amon
  #     clwvi:
  #       preproc: nopp
  #       mip: Amon
  #     hfds:
  #       preproc: nopp
  #       mip: Omon
  #     hus:
  #       preproc: nopp
  #       mip: Amon
  #     pr_month:
  #       short_name: pr
  #       preproc: nopp
  #       mip: Amon
  #     pr_day:
  #       short_name: pr
  #       preproc: nopp
  #       mip: day
  #     prw:
  #       preproc: nopp
  #       mip: Amon
  #     ps:
  #       preproc: nopp
  #       mip: Amon
  #     psl_month:
  #       short_name: psl
  #       preproc: nopp
  #       mip: Amon
  #     psl_day:
  #       short_name: psl
  #       preproc: nopp
  #       mip: day
  #     ta:
  #       preproc: nopp
  #       mip: Amon
  #     tas_month:
  #       short_name: tas
  #       preproc: nopp
  #       mip: Amon
  #     tas_day:
  #       short_name: tas
  #       preproc: nopp
  #       mip: day
  #     tasmin:
  #       preproc: nopp
  #       mip: day
  #     tasmax:
  #       preproc: nopp
  #       mip: day
  #     tauu:
  #       preproc: nopp
  #       mip: Amon
  #     tauv:
  #       preproc: nopp
  #       mip: Amon
  #     ts:
  #       preproc: nopp
  #       mip: Amon
  #     ua:
  #       preproc: nopp
  #       mip: Amon
  #     va:
  #       preproc: nopp
  #       mip: Amon
  #     wap:
  #       preproc: nopp
  #       mip: Amon
  #     zg:
  #       preproc: nopp
  #       mip: Amon
  #     tos:
  #       preproc: nopp
  #       mip: Omon
  #   additional_datasets:
  #     - {dataset: ERA-Interim, project: OBS, tier: 3, type: reanaly, version: 1, start_year: 1979, end_year: 2018}
  #   scripts: null


  # LandFlux-EVAL:
  #   description: LandFlux-EVAL
  #   variables:
  #     et:
  #       mip: Lmon
  #     etStderr:
  #       mip: Lmon
  #   additional_datasets:
  #     - {dataset: LandFlux-EVAL, project: OBS, tier: 3, type: reanaly, version: Oct13, start_year: 1989, end_year: 2005}
  #   scripts: null


  # MTE:
  #   description: MTE
  #   variables:
  #     gpp:
  #       mip: Lmon
  #     gppStderr:
  #       mip: Lmon
  #   additional_datasets:
  #     - {dataset: MTE, project: OBS, tier: 3, type: reanaly, version: May12, start_year: 1982, end_year: 2011}
  #   scripts: null


  # MODIS:
  #   description: MODIS
  #   variables:
  #     od550aer:
  #       preproc: nopp
  #       mip: aero
  #     clivi:
  #       preproc: nopp
  #       mip: Amon
  #     clwvi:
  #       preproc: nopp
  #       mip: Amon
  #     clt:
  #       preproc: nopp
  #       mip: Amon
  #     lwpStderr:
  #       preproc: nopp
  #       mip: Amon
  #     iwpStderr:
  #       preproc: nopp
  #       mip: Amon
  #   additional_datasets:
  #     - {dataset: MODIS, project: OBS, tier: 3, type: sat, version: MYD08-M3, start_year: 2003, end_year: 2018}
  #   scripts: null


  # NIWA-BS:
  #   description: NIWA-BS
  #   variables:
  #     toz:
  #       preproc: nopp
  #       mip: Amon
  #     tozStderr:
  #       preproc: nopp
  #       mip: Amon
  #   additional_datasets:
  #     - {dataset: NIWA-BS,  project: OBS,  tier: 3,  type: sat,  version: v3.3,  start_year: 1979,  end_year: 2016}
  #   scripts: null


  # UWisc:
  #   description: UWisc
  #   variables:
  #     lwp:
  #       preproc: nopp
  #       mip: Amon
  #     lwpStderr:
  #       preproc: nopp
  #       mip: Amon
  #   additional_datasets:
  #     - {dataset: UWisc,  project: OBS,  tier: 3,  type: sat,  version: v2,  start_year: 1988,  end_year: 2007}
  #   scripts: null
=======
  WOA:
    description: WOA
    variables:
      so:
        preproc: nopp
        mip: Omon
      thetao:
        preproc: nopp
        mip: Omon
      no3:
        preproc: nopp
        mip: Oyr
      o2:
        preproc: nopp
        mip: Oyr
      po4:
        preproc: nopp
        mip: Oyr
      si:
        preproc: nopp
        mip: Oyr
    additional_datasets:
      - {dataset: WOA, project: OBS, tier: 2, type: clim, version: 2013v2, start_year: 2000, end_year: 2000}
    scripts: null


  ### TIER 3 ##################################################################

  AURA-TES:
    description: AURA-TES
    variables:
      tro3:
        preproc: nopp
        mip: Amon
    additional_datasets:
      - {dataset: AURA-TES, project: OBS, tier: 3, type: sat, version: 1, start_year: 2005, end_year: 2011}
    scripts: null


  CDS-SATELLITE-SOIL-MOISTURE:
    description: CDS-SATELLITE-SOIL-MOISTURE
    variables:
      sm:
        preproc: nopp
        mip: day
      smStderr:
        preproc: nopp
        mip: day
    additional_datasets:
      - {dataset: CDS-SATELLITE-SOIL-MOISTURE, project: OBS, tier: 3, type: sat, version: COMBINED-TCDR-v201812.0.0, start_year: 1979, end_year: 2018}
    scripts: null


  CDS-XCH4:
    description: CDS-XCH4
    variables:
      xch4:
        preproc: nopp
        mip: Amon
    additional_datasets:
      - {dataset: CDS-XCH4, project: OBS, tier: 3, type: sat, version: L3, start_year: 2003, end_year: 2016}
    scripts: null


  CDS-XCO2:
    description: CDS-XCO2
    variables:
      xco2:
        preproc: nopp
        mip: Amon
    additional_datasets:
      - {dataset: CDS-XCO2, project: OBS, tier: 3, type: sat, version: L3, start_year: 2003, end_year: 2016}
    scripts: null


  CERES_mon:
    description: CERES-SYN1deg monthly data
    variables:
      rlds_month:
        short_name: rlds
        preproc: nopp
        mip: Amon
      rlds_3hr:
        short_name: rlds
        preproc: nopp
        mip: 3hr
      rldscs_month:
        short_name: rldscs
        preproc: nopp
        mip: Amon
      rldscs_3hr:
        short_name: rldscs
        preproc: nopp
        mip: 3hr
      rlus_month:
        short_name: rlus
        preproc: nopp
        mip: Amon
      rlus_3hr:
        short_name: rlus
        preproc: nopp
        mip: 3hr
      rluscs:
        preproc: nopp
        mip: 3hr
      rlut_month:
        short_name: rlut
        preproc: nopp
        mip: Amon
      rlut_3hr:
        short_name: rlut
        preproc: nopp
        mip: 3hr
      rlutcs_month:
        short_name: rlutcs
        preproc: nopp
        mip: Amon
      rlutcs_3hr:
        short_name: rlutcs
        preproc: nopp
        mip: 3hr
      rsds_month:
        short_name: rsds
        preproc: nopp
        mip: Amon
      rsds_3hr:
        short_name: rsds
        preproc: nopp
        mip: 3hr
      rsdscs:
        preproc: nopp
        mip: 3hr
      rsdt:
        preproc: nopp
        mip: Amon
      rsus_month:
        short_name: rsus
        preproc: nopp
        mip: Amon
      rsus_3hr:
        short_name: rsus
        preproc: nopp
        mip: 3hr
      rsuscs:
        preproc: nopp
        mip: 3hr
      rsut_month:
        short_name: rsut
        preproc: nopp
        mip: Amon
      rsut_3hr:
        short_name: rsut
        preproc: nopp
        mip: 3hr
      rsutcs_month:
        short_name: rsutcs
        preproc: nopp
        mip: Amon
      rsutcs_3hr:
        short_name: rsutcs
        preproc: nopp
        mip: 3hr
    additional_datasets:
      - {dataset: CERES-SYN1deg, project: OBS, tier: 3, type: sat, version: Ed3A, start_year: 2001, end_year: 2016}
    scripts: null


  ERA-Interim:
    description: ERA-Interim
    variables:
      clivi:
        preproc: nopp
        mip: Amon
        fx_files: [sftlf]
      clt:
        preproc: nopp
        mip: Amon
      clwvi:
        preproc: nopp
        mip: Amon
      hfds:
        preproc: nopp
        mip: Omon
      hus:
        preproc: nopp
        mip: Amon
      pr_month:
        short_name: pr
        preproc: nopp
        mip: Amon
      pr_day:
        short_name: pr
        preproc: nopp
        mip: day
      prw:
        preproc: nopp
        mip: Amon
      ps:
        preproc: nopp
        mip: Amon
      psl_month:
        short_name: psl
        preproc: nopp
        mip: Amon
      psl_day:
        short_name: psl
        preproc: nopp
        mip: day
      ta:
        preproc: nopp
        mip: Amon
      tas_month:
        short_name: tas
        preproc: nopp
        mip: Amon
      tas_day:
        short_name: tas
        preproc: nopp
        mip: day
      tasmin:
        preproc: nopp
        mip: day
      tasmax:
        preproc: nopp
        mip: day
      tauu:
        preproc: nopp
        mip: Amon
      tauv:
        preproc: nopp
        mip: Amon
      ts:
        preproc: nopp
        mip: Amon
      ua:
        preproc: nopp
        mip: Amon
      va:
        preproc: nopp
        mip: Amon
      wap:
        preproc: nopp
        mip: Amon
      zg:
        preproc: nopp
        mip: Amon
      tos:
        preproc: nopp
        mip: Omon
    additional_datasets:
      - {dataset: ERA-Interim, project: OBS, tier: 3, type: reanaly, version: 1, start_year: 1979, end_year: 2018}
    scripts: null


  LAI3g:
    description: LAI3g
    variables:
      lai:
        mip: Lmon
    additional_datasets:
      - {dataset: LAI3g, project: OBS, tier: 3, type: reanaly, version: 1_regridded, start_year: 1981, end_year: 2018}
    scripts: null


  LandFlux-EVAL:
    description: LandFlux-EVAL
    variables:
      et:
        mip: Lmon
      etStderr:
        mip: Lmon
    additional_datasets:
      - {dataset: LandFlux-EVAL, project: OBS, tier: 3, type: reanaly, version: Oct13, start_year: 1989, end_year: 2005}
    scripts: null


  MTE:
    description: MTE
    variables:
      gpp:
        mip: Lmon
      gppStderr:
        mip: Lmon
    additional_datasets:
      - {dataset: MTE, project: OBS, tier: 3, type: reanaly, version: May12, start_year: 1982, end_year: 2011}
    scripts: null


  MODIS:
    description: MODIS
    variables:
      od550aer:
        preproc: nopp
        mip: aero
      clivi:
        preproc: nopp
        mip: Amon
      clwvi:
        preproc: nopp
        mip: Amon
      clt:
        preproc: nopp
        mip: Amon
      lwpStderr:
        preproc: nopp
        mip: Amon
      iwpStderr:
        preproc: nopp
        mip: Amon
    additional_datasets:
      - {dataset: MODIS, project: OBS, tier: 3, type: sat, version: MYD08-M3, start_year: 2003, end_year: 2018}
    scripts: null


  NIWA-BS:
    description: NIWA-BS
    variables:
      toz:
        preproc: nopp
        mip: Amon
      tozStderr:
        preproc: nopp
        mip: Amon
    additional_datasets:
      - {dataset: NIWA-BS,  project: OBS,  tier: 3,  type: sat,  version: v3.3,  start_year: 1979,  end_year: 2016}
    scripts: null


  UWisc:
    description: UWisc
    variables:
      lwp:
        preproc: nopp
        mip: Amon
      lwpStderr:
        preproc: nopp
        mip: Amon
    additional_datasets:
      - {dataset: UWisc,  project: OBS,  tier: 3,  type: sat,  version: v2,  start_year: 1988,  end_year: 2007}
    scripts: null
>>>>>>> d9f8b78a
<|MERGE_RESOLUTION|>--- conflicted
+++ resolved
@@ -20,227 +20,9 @@
 
   ### TIER 2 ##################################################################
 
-  # CRU:
-  #   description: CRU
-  #   variables:
-  #     tas:
-  #       mip: Amon
-  #     pr:
-  #       mip: Amon
-  #   additional_datasets:
-  #     - {dataset: CRU, project: OBS, tier: 2, type: reanaly, version: TS4.02, start_year: 1901, end_year: 2017}
-  #   scripts: null
-
-
-  # ESACCI-AEROSOL:
-  #   description: ESACCI-AEROSOL
-  #   variables:
-  #     abs550aer:
-  #       preproc: nopp
-  #       mip: aero
-  #     od550aer:
-  #       preproc: nopp
-  #       mip: aero
-  #     od550aerStderr:
-  #       preproc: nopp
-  #       mip: aero
-  #     od550lt1aer:
-  #       preproc: nopp
-  #       mip: aero
-  #     od870aer:
-  #       preproc: nopp
-  #       mip: aero
-  #     od870aerStderr:
-  #       preproc: nopp
-  #       mip: aero
-  #   additional_datasets:
-  #     - {dataset: ESACCI-AEROSOL, project: OBS, tier: 2, type: sat, version: SU-v4.21, start_year: 1997, end_year: 2011}
-  #   scripts: null
-
-
-  # ESACCI-CLOUD:
-  #   description: ESACCI-CLOUD
-  #   variables:
-  #     clivi:
-  #       preproc: nopp
-  #       mip: Amon
-  #     clt:
-  #       preproc: nopp
-  #       mip: Amon
-  #     cltStderr:
-  #       preproc: nopp
-  #       mip: Amon
-  #     clwvi:
-  #       preproc: nopp
-  #       mip: Amon
-  #   additional_datasets:
-  #     - {dataset: ESACCI-CLOUD, project: OBS, tier: 2, type: sat, version: AVHRR-fv3.0, start_year: 1982, end_year: 2016}
-  #   scripts: null
-
-
-  # ESACCI-FIRE:
-  #   description: ESACCI-FIRE
-  #   variables:
-  #     burntArea:
-  #       preproc: nopp
-  #       mip: Lmon
-  #   additional_datasets:
-  #     - {dataset: ESACCI-FIRE, project: OBS, tier: 2, type: sat, version: L4-BA-MERIS-fv4.1, start_year: 2005, end_year: 2011}
-  #   scripts: null
-
-
-  # ESACCI-LANDCOVER:
-  #   description: ESACCI-LANDCOVER
-  #   variables:
-  #     baresoilFrac:
-  #       preproc: nopp
-  #       mip: Lmon
-  #     cropFrac:
-  #       preproc: nopp
-  #       mip: Lmon
-  #     grassFrac:
-  #       preproc: nopp
-  #       mip: Lmon
-  #     shrubFrac:
-  #       preproc: nopp
-  #       mip: Lmon
-  #     treeFrac:
-  #       preproc: nopp
-  #       mip: Lmon
-  #   additional_datasets:
-  #     - {dataset: ESACCI-LANDCOVER, project: OBS, tier: 2, type: sat, version: L4-LCCS-Map-300m-P5Y-aggregated-0.500000Deg, start_year: 1998, end_year: 2012}
-  #   scripts: null
-
-
-  # ESACCI-OC:
-  #   description: ESACCI-OC
-  #   variables:
-  #     chl:
-  #       preproc: nopp
-  #       mip: Omon
-  #   additional_datasets:
-  #     - {dataset: ESACCI-OC, project: OBS, tier: 2, type: sat, version: fv3.1, start_year: 1997, end_year: 2016}
-  #   scripts: null
-
-
-  # ESACCI-OZONE:
-  #   description: ESACCI-OZONE
-  #   variables:
-  #     toz:
-  #       preproc: nopp
-  #       mip: Amon
-  #       additional_datasets:
-  #         - {dataset: ESACCI-OZONE, project: OBS, tier: 2, type: sat, version: L3, start_year: 1997, end_year: 2010}
-  #     tozStderr:
-  #       preproc: nopp
-  #       mip: Amon
-  #       additional_datasets:
-  #         - {dataset: ESACCI-OZONE, project: OBS, tier: 2, type: sat, version: L3, start_year: 1997, end_year: 2010}
-  #     tro3prof:
-  #       preproc: nopp
-  #       mip: Amon
-  #       additional_datasets:
-  #         - {dataset: ESACCI-OZONE, project: OBS, tier: 2, type: sat, version: L3, start_year: 2007, end_year: 2008}
-  #     tro3profStderr:
-  #       preproc: nopp
-  #       mip: Amon
-  #       additional_datasets:
-  #         - {dataset: ESACCI-OZONE, project: OBS, tier: 2, type: sat, version: L3, start_year: 2007, end_year: 2008}
-  #   scripts: null
-
-
-  # ESACCI-SOILMOISTURE:
-  #   description: ESACCI-SOILMOISTURE
-  #   variables:
-  #     dos:
-  #       preproc: nopp
-  #       mip: Lmon
-  #     dosStderr:
-  #       preproc: nopp
-  #       mip: Lmon
-  #     sm:
-  #       preproc: nopp
-  #       mip: Lmon
-  #     smStderr:
-  #       preproc: nopp
-  #       mip: Lmon
-  #   additional_datasets:
-  #     - {dataset: ESACCI-SOILMOISTURE, project: OBS, tier: 2, type: sat, version: L3S-SSMV-COMBINED-v4.2, start_year: 2005, end_year: 2011}
-  #   scripts: null
-
-
-  # ESACCI-SST:
-  #   description: ESACCI-SST
-  #   variables:
-  #     ts:
-  #       preproc: nopp
-  #       mip: Amon
-  #     tsStderr:
-  #       preproc: nopp
-  #       mip: Amon
-  #   additional_datasets:
-  #     - {dataset: ESACCI-SST, project: OBS, tier: 2, type: sat, version: L4-GHRSST-SSTdepth-OSTIA-GLOB, start_year: 1992, end_year: 2010}
-  #   scripts: null
-
-
-  # GHCN:
-  #   description: GHCN
-  #   variables:
-  #     pr:
-  #       preproc: nopp
-  #       mip: Amon
-  #   additional_datasets:
-  #     - {dataset: GHCN, project: OBS, tier: 2, type: ground, version: 1, start_year: 1900, end_year: 2014}
-  #   scripts: null
-
-
-  # HadCRUT3:
-  #   description: HadCRUT3
-  #   variables:
-  #     tasa:
-  #       preproc: nopp
-  #       mip: Amon
-  #   additional_datasets:
-  #     - {dataset: HadCRUT3, project: OBS, tier: 2, type: ground, version: 1, start_year: 1850, end_year: 2013}
-  #   scripts: null
-
-
-  # HadCRUT4:
-  #   description: HadCRUT4
-  #   variables:
-  #     tas:
-  #       preproc: nopp
-  #       mip: Amon
-  #     tasa:
-  #       preproc: nopp
-  #       mip: Amon
-  #   additional_datasets:
-  #     - {dataset: HadCRUT4, project: OBS, tier: 2, type: ground, version: 1, start_year: 1850, end_year: 2018}
-  #   scripts: null
-
-
-  # HadISST:
-  #   description: HadISST
-  #   variables:
-  #     ts:
-  #       preproc: nopp
-  #       mip: Amon
-  #     tos:
-  #       preproc: nopp
-  #       mip: Omon
-  #     sic:
-  #       preproc: nopp
-  #       mip: OImon
-  #   additional_datasets:
-  #     - {dataset: HadISST, project: OBS, tier: 2, type: reanaly, version: 1, start_year: 1870, end_year: 2017}
-  #   scripts: null
-
-  IABP:
-    description: IABP
-    variables:
-<<<<<<< HEAD
-      usi:
-=======
+  CRU:
+    description: CRU
+    variables:
       tas:
         mip: Amon
       pr:
@@ -462,6 +244,20 @@
     scripts: null
 
 
+  IABP:
+    description: IABP
+    variables:
+      usi:
+        preproc: nopp
+        mip: day
+      vsi:
+        preproc: nopp
+        mip: day
+    additional_datasets:
+      - {dataset: IABP, project: OBS, tier: 2, type: buoy, version: v4.1, start_year: 1979, end_year: 1992}
+    scripts: null
+
+
   Landschuetzer2016:
     description: Landschuetzer2016
     variables:
@@ -511,430 +307,38 @@
         mip: Amon
       ua_day:
         short_name: ua
->>>>>>> d9f8b78a
-        preproc: nopp
-        mip: day
-      vsi:
-        preproc: nopp
-        mip: day
-    additional_datasets:
-      - {dataset: IABP, project: OBS, tier: 2, type: buoy, version: v4.1, start_year: 1979, end_year: 1992}
-    scripts: null
-
-
-<<<<<<< HEAD
-  # Landschuetzer2016:
-  #   description: Landschuetzer2016
-  #   variables:
-  #     dpco2:
-  #       preproc: nopp
-  #       mip: Omon
-  #     fgco2:
-  #       preproc: nopp
-  #       mip: Omon
-  #     spco2:
-  #       preproc: nopp
-  #       mip: Omon
-  #   additional_datasets:
-  #     - {dataset: Landschuetzer2016, project: OBS, tier: 2, type: clim, version: v2016, start_year: 1982, end_year: 2015}
-  #   scripts: null
-
-
-  # NCEP:
-  #   description: NCEP monthly data
-  #   variables:
-  #     hur:
-  #       preproc: nopp
-  #       mip: Amon
-  #     hus:
-  #       preproc: nopp
-  #       mip: Amon
-  #     pr_month:
-  #       short_name: pr
-  #       preproc: nopp
-  #       mip: Amon
-  #     pr_day:
-  #       short_name: pr
-  #       preproc: nopp
-  #       mip: day
-  #     rlut:
-  #       preproc: nopp
-  #       mip: day
-  #     ta:
-  #       preproc: nopp
-  #       mip: Amon
-  #     tas:
-  #       preproc: nopp
-  #       mip: Amon
-  #     ua_month:
-  #       short_name: ua
-  #       preproc: nopp
-  #       mip: Amon
-  #     ua_day:
-  #       short_name: ua
-  #       preproc: nopp
-  #       mip: day
-  #     va_month:
-  #       short_name: va
-  #       preproc: nopp
-  #       mip: Amon
-  #     va_day:
-  #       short_name: va
-  #       preproc: nopp
-  #       mip: day
-  #     wap:
-  #       preproc: nopp
-  #       mip: Amon
-  #     zg:
-  #       preproc: nopp
-  #       mip: Amon
-  #   additional_datasets:
-  #     - {dataset: NCEP, project: OBS, tier: 2, type: reanaly, version: 1, start_year: 1948, end_year: 2018}
-  #   scripts: null
-
-
-  # PATMOS-x:
-  #   description: PATMOS-x
-  #   variables:
-  #     clt:
-  #       preproc: nopp
-  #       mip: Amon
-  #   additional_datasets:
-  #     - {dataset: PATMOS-x, project: OBS, tier: 2, type: sat, version: NOAA, start_year: 1982, end_year: 1985}#2018}
-  #   scripts: null
-
-
-  # WOA:
-  #   description: WOA
-  #   variables:
-  #     so:
-  #       preproc: nopp
-  #       mip: Omon
-  #     thetao:
-  #       preproc: nopp
-  #       mip: Omon
-  #     no3:
-  #       preproc: nopp
-  #       mip: Oyr
-  #     o2:
-  #       preproc: nopp
-  #       mip: Oyr
-  #     po4:
-  #       preproc: nopp
-  #       mip: Oyr
-  #     si:
-  #       preproc: nopp
-  #       mip: Oyr
-  #   additional_datasets:
-  #     - {dataset: WOA, project: OBS, tier: 2, type: clim, version: 2013v2, start_year: 2000, end_year: 2000}
-  #   scripts: null
-
-
-  # ### TIER 3 ##################################################################
-
-  # AURA-TES:
-  #   description: AURA-TES
-  #   variables:
-  #     tro3:
-  #       preproc: nopp
-  #       mip: Amon
-  #   additional_datasets:
-  #     - {dataset: AURA-TES, project: OBS, tier: 3, type: sat, version: 1, start_year: 2005, end_year: 2011}
-  #   scripts: null
-
-
-  # CDS-SATELLITE-SOIL-MOISTURE:
-  #   description: CDS-SATELLITE-SOIL-MOISTURE
-  #   variables:
-  #     sm:
-  #       preproc: nopp
-  #       mip: day
-  #     smStderr:
-  #       preproc: nopp
-  #       mip: day
-  #   additional_datasets:
-  #     - {dataset: CDS-SATELLITE-SOIL-MOISTURE, project: OBS, tier: 3, type: sat, version: COMBINED-TCDR-v201812.0.0, start_year: 1979, end_year: 2018}
-  #   scripts: null
-
-
-  # CDS-XCH4:
-  #   description: CDS-XCH4
-  #   variables:
-  #     xch4:
-  #       preproc: nopp
-  #       mip: Amon
-  #   additional_datasets:
-  #     - {dataset: CDS-XCH4, project: OBS, tier: 3, type: sat, version: L3, start_year: 2003, end_year: 2016}
-  #   scripts: null
-
-
-  # CDS-XCO2:
-  #   description: CDS-XCO2
-  #   variables:
-  #     xco2:
-  #       preproc: nopp
-  #       mip: Amon
-  #   additional_datasets:
-  #     - {dataset: CDS-XCO2, project: OBS, tier: 3, type: sat, version: L3, start_year: 2003, end_year: 2016}
-  #   scripts: null
-
-
-  # CERES_mon:
-  #   description: CERES-SYN1deg monthly data
-  #   variables:
-  #     rlds_month:
-  #       short_name: rlds
-  #       preproc: nopp
-  #       mip: Amon
-  #     rlds_3hr:
-  #       short_name: rlds
-  #       preproc: nopp
-  #       mip: 3hr
-  #     rldscs_month:
-  #       short_name: rldscs
-  #       preproc: nopp
-  #       mip: Amon
-  #     rldscs_3hr:
-  #       short_name: rldscs
-  #       preproc: nopp
-  #       mip: 3hr
-  #     rlus_month:
-  #       short_name: rlus
-  #       preproc: nopp
-  #       mip: Amon
-  #     rlus_3hr:
-  #       short_name: rlus
-  #       preproc: nopp
-  #       mip: 3hr
-  #     rluscs:
-  #       preproc: nopp
-  #       mip: 3hr
-  #     rlut_month:
-  #       short_name: rlut
-  #       preproc: nopp
-  #       mip: Amon
-  #     rlut_3hr:
-  #       short_name: rlut
-  #       preproc: nopp
-  #       mip: 3hr
-  #     rlutcs_month:
-  #       short_name: rlutcs
-  #       preproc: nopp
-  #       mip: Amon
-  #     rlutcs_3hr:
-  #       short_name: rlutcs
-  #       preproc: nopp
-  #       mip: 3hr
-  #     rsds_month:
-  #       short_name: rsds
-  #       preproc: nopp
-  #       mip: Amon
-  #     rsds_3hr:
-  #       short_name: rsds
-  #       preproc: nopp
-  #       mip: 3hr
-  #     rsdscs:
-  #       preproc: nopp
-  #       mip: 3hr
-  #     rsdt:
-  #       preproc: nopp
-  #       mip: Amon
-  #     rsus_month:
-  #       short_name: rsus
-  #       preproc: nopp
-  #       mip: Amon
-  #     rsus_3hr:
-  #       short_name: rsus
-  #       preproc: nopp
-  #       mip: 3hr
-  #     rsuscs:
-  #       preproc: nopp
-  #       mip: 3hr
-  #     rsut_month:
-  #       short_name: rsut
-  #       preproc: nopp
-  #       mip: Amon
-  #     rsut_3hr:
-  #       short_name: rsut
-  #       preproc: nopp
-  #       mip: 3hr
-  #     rsutcs_month:
-  #       short_name: rsutcs
-  #       preproc: nopp
-  #       mip: Amon
-  #     rsutcs_3hr:
-  #       short_name: rsutcs
-  #       preproc: nopp
-  #       mip: 3hr
-  #   additional_datasets:
-  #     - {dataset: CERES-SYN1deg, project: OBS, tier: 3, type: sat, version: Ed3A, start_year: 2001, end_year: 2016}
-  #   scripts: null
-
-
-  # ERA-Interim:
-  #   description: ERA-Interim
-  #   variables:
-  #     clivi:
-  #       preproc: nopp
-  #       mip: Amon
-  #       fx_files: [sftlf]
-  #     clt:
-  #       preproc: nopp
-  #       mip: Amon
-  #     clwvi:
-  #       preproc: nopp
-  #       mip: Amon
-  #     hfds:
-  #       preproc: nopp
-  #       mip: Omon
-  #     hus:
-  #       preproc: nopp
-  #       mip: Amon
-  #     pr_month:
-  #       short_name: pr
-  #       preproc: nopp
-  #       mip: Amon
-  #     pr_day:
-  #       short_name: pr
-  #       preproc: nopp
-  #       mip: day
-  #     prw:
-  #       preproc: nopp
-  #       mip: Amon
-  #     ps:
-  #       preproc: nopp
-  #       mip: Amon
-  #     psl_month:
-  #       short_name: psl
-  #       preproc: nopp
-  #       mip: Amon
-  #     psl_day:
-  #       short_name: psl
-  #       preproc: nopp
-  #       mip: day
-  #     ta:
-  #       preproc: nopp
-  #       mip: Amon
-  #     tas_month:
-  #       short_name: tas
-  #       preproc: nopp
-  #       mip: Amon
-  #     tas_day:
-  #       short_name: tas
-  #       preproc: nopp
-  #       mip: day
-  #     tasmin:
-  #       preproc: nopp
-  #       mip: day
-  #     tasmax:
-  #       preproc: nopp
-  #       mip: day
-  #     tauu:
-  #       preproc: nopp
-  #       mip: Amon
-  #     tauv:
-  #       preproc: nopp
-  #       mip: Amon
-  #     ts:
-  #       preproc: nopp
-  #       mip: Amon
-  #     ua:
-  #       preproc: nopp
-  #       mip: Amon
-  #     va:
-  #       preproc: nopp
-  #       mip: Amon
-  #     wap:
-  #       preproc: nopp
-  #       mip: Amon
-  #     zg:
-  #       preproc: nopp
-  #       mip: Amon
-  #     tos:
-  #       preproc: nopp
-  #       mip: Omon
-  #   additional_datasets:
-  #     - {dataset: ERA-Interim, project: OBS, tier: 3, type: reanaly, version: 1, start_year: 1979, end_year: 2018}
-  #   scripts: null
-
-
-  # LandFlux-EVAL:
-  #   description: LandFlux-EVAL
-  #   variables:
-  #     et:
-  #       mip: Lmon
-  #     etStderr:
-  #       mip: Lmon
-  #   additional_datasets:
-  #     - {dataset: LandFlux-EVAL, project: OBS, tier: 3, type: reanaly, version: Oct13, start_year: 1989, end_year: 2005}
-  #   scripts: null
-
-
-  # MTE:
-  #   description: MTE
-  #   variables:
-  #     gpp:
-  #       mip: Lmon
-  #     gppStderr:
-  #       mip: Lmon
-  #   additional_datasets:
-  #     - {dataset: MTE, project: OBS, tier: 3, type: reanaly, version: May12, start_year: 1982, end_year: 2011}
-  #   scripts: null
-
-
-  # MODIS:
-  #   description: MODIS
-  #   variables:
-  #     od550aer:
-  #       preproc: nopp
-  #       mip: aero
-  #     clivi:
-  #       preproc: nopp
-  #       mip: Amon
-  #     clwvi:
-  #       preproc: nopp
-  #       mip: Amon
-  #     clt:
-  #       preproc: nopp
-  #       mip: Amon
-  #     lwpStderr:
-  #       preproc: nopp
-  #       mip: Amon
-  #     iwpStderr:
-  #       preproc: nopp
-  #       mip: Amon
-  #   additional_datasets:
-  #     - {dataset: MODIS, project: OBS, tier: 3, type: sat, version: MYD08-M3, start_year: 2003, end_year: 2018}
-  #   scripts: null
-
-
-  # NIWA-BS:
-  #   description: NIWA-BS
-  #   variables:
-  #     toz:
-  #       preproc: nopp
-  #       mip: Amon
-  #     tozStderr:
-  #       preproc: nopp
-  #       mip: Amon
-  #   additional_datasets:
-  #     - {dataset: NIWA-BS,  project: OBS,  tier: 3,  type: sat,  version: v3.3,  start_year: 1979,  end_year: 2016}
-  #   scripts: null
-
-
-  # UWisc:
-  #   description: UWisc
-  #   variables:
-  #     lwp:
-  #       preproc: nopp
-  #       mip: Amon
-  #     lwpStderr:
-  #       preproc: nopp
-  #       mip: Amon
-  #   additional_datasets:
-  #     - {dataset: UWisc,  project: OBS,  tier: 3,  type: sat,  version: v2,  start_year: 1988,  end_year: 2007}
-  #   scripts: null
-=======
+        preproc: nopp
+        mip: day
+      va_month:
+        short_name: va
+        preproc: nopp
+        mip: Amon
+      va_day:
+        short_name: va
+        preproc: nopp
+        mip: day
+      wap:
+        preproc: nopp
+        mip: Amon
+      zg:
+        preproc: nopp
+        mip: Amon
+    additional_datasets:
+      - {dataset: NCEP, project: OBS, tier: 2, type: reanaly, version: 1, start_year: 1948, end_year: 2018}
+    scripts: null
+
+
+  PATMOS-x:
+    description: PATMOS-x
+    variables:
+      clt:
+        preproc: nopp
+        mip: Amon
+    additional_datasets:
+      - {dataset: PATMOS-x, project: OBS, tier: 2, type: sat, version: NOAA, start_year: 1982, end_year: 1985}#2018}
+    scripts: null
+
+
   WOA:
     description: WOA
     variables:
@@ -1274,5 +678,4 @@
         mip: Amon
     additional_datasets:
       - {dataset: UWisc,  project: OBS,  tier: 3,  type: sat,  version: v2,  start_year: 1988,  end_year: 2007}
-    scripts: null
->>>>>>> d9f8b78a
+    scripts: null